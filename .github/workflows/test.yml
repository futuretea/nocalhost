--- conflicted
+++ resolved
@@ -163,10 +163,6 @@
           go build
           ./test
 
-<<<<<<< HEAD
-
-=======
->>>>>>> a2b4e789
 #  minikube-linux:
 #    runs-on: ubuntu-latest
 #    needs: [ "image" ]
