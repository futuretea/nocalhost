--- conflicted
+++ resolved
@@ -50,17 +50,10 @@
 	PersistentPreRun: func(cmd *cobra.Command, args []string) {
 
 		if debug {
-<<<<<<< HEAD
-			os.Setenv("_NOCALHOST_DEBUG_", "1")
-			log.Init(zapcore.DebugLevel, nocalhost.GetLogDir(), _const.DefaultLogFileName)
+			_ = os.Setenv("_NOCALHOST_DEBUG_", "1")
+			_ = log.Init(zapcore.DebugLevel, nocalhost.GetLogDir(), _const.DefaultLogFileName)
 		} else {
-			log.Init(zapcore.InfoLevel, nocalhost.GetLogDir(), _const.DefaultLogFileName)
-=======
-			_ = os.Setenv("_NOCALHOST_DEBUG_", "1")
-			_ = log.Init(zapcore.DebugLevel, nocalhost.GetLogDir(), nocalhost.DefaultLogFileName)
-		} else {
-			_ = log.Init(zapcore.InfoLevel, nocalhost.GetLogDir(), nocalhost.DefaultLogFileName)
->>>>>>> 2d048e9c
+			_ = log.Init(zapcore.InfoLevel, nocalhost.GetLogDir(), _const.DefaultLogFileName)
 		}
 		err := nocalhost.Init()
 		if err != nil {
