--- conflicted
+++ resolved
@@ -101,9 +101,6 @@
 		devStartOps.Kubeconfig = kubeConfig
 		log.Info("Starting DevMode...")
 
-<<<<<<< HEAD
-		p, err := nocalhostApp.GetProfile()
-=======
 		// Clean up previous syncthing
 		previousSyncThingPid, _, err := nocalhostSvc.GetSyncThingPid()
 		if err != nil {
@@ -120,7 +117,6 @@
 		}
 
 		profileV2, err := profile.NewAppProfileV2ForUpdate(nocalhostApp.NameSpace, nocalhostApp.Name)
->>>>>>> c24933b0
 		must(err)
 
 		must(
