--- conflicted
+++ resolved
@@ -96,19 +96,11 @@
 
 // new client with time out
 func NewAdminGoClient(kubeconfig []byte) (*GoClient, error) {
-<<<<<<< HEAD
-	initCh := make(chan InitResult)
-
-	go func() {
-		client, err := newAdminGoClientTimeUnreliable(kubeconfig)
-		initCh <- InitResult{
-=======
 	initCh := make(chan *InitResult)
 
 	go func() {
 		client, err := newAdminGoClientTimeUnreliable(kubeconfig)
 		initCh <- &InitResult{
->>>>>>> 65050859
 			goClient: client,
 			err:      err,
 		}
