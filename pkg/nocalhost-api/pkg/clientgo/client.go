--- conflicted
+++ resolved
@@ -279,22 +279,27 @@
 
 	if err != nil && k8serrors.IsNotFound(err) {
 		return false, nil
-<<<<<<< HEAD
 	}
 	if get != nil {
 		return true, get
 	}
-=======
+	return false, nil
+}
+
+func (c *GoClient) ExistClusterRoleBinding(roleBinding string) (bool, *rbacv1.ClusterRoleBinding) {
+	get, err := c.client.RbacV1().ClusterRoleBindings().Get(context.TODO(), roleBinding, metav1.GetOptions{})
+
+	if err != nil && k8serrors.IsNotFound(err) {
+		return false, nil
 	}
 	if get != nil {
 		return true, get
 	}
->>>>>>> f77e17cf
 	return false, nil
 }
 
-func (c *GoClient) ExistClusterRoleBinding(roleBinding string) (bool, *rbacv1.ClusterRoleBinding) {
-	get, err := c.client.RbacV1().ClusterRoleBindings().Get(context.TODO(), roleBinding, metav1.GetOptions{})
+func (c *GoClient) ExistPriorityClass(name string) (bool, *schedulingv1.PriorityClass) {
+	get, err := c.client.SchedulingV1().PriorityClasses().Get(context.TODO(), name, metav1.GetOptions{})
 
 	if err != nil && k8serrors.IsNotFound(err) {
 		return false, nil
@@ -305,12 +310,11 @@
 	return false, nil
 }
 
-func (c *GoClient) ExistPriorityClass(name string) (bool, *schedulingv1.PriorityClass) {
-	get, err := c.client.SchedulingV1().PriorityClasses().Get(context.TODO(), name, metav1.GetOptions{})
+func (c *GoClient) ExistServiceAccount(namespace, name string) (bool, *corev1.ServiceAccount) {
+	get, err := c.client.CoreV1().ServiceAccounts(namespace).Get(context.TODO(), name, metav1.GetOptions{})
 
 	if err != nil && k8serrors.IsNotFound(err) {
 		return false, nil
-<<<<<<< HEAD
 	}
 	if get != nil {
 		return true, get
@@ -318,39 +322,6 @@
 	return false, nil
 }
 
-func (c *GoClient) ExistServiceAccount(namespace, name string) (bool, *corev1.ServiceAccount) {
-	get, err := c.client.CoreV1().ServiceAccounts(namespace).Get(context.TODO(), name, metav1.GetOptions{})
-
-	if err != nil && k8serrors.IsNotFound(err) {
-		return false, nil
-	}
-	if get != nil {
-		return true, get
-	}
-	return false, nil
-}
-
-=======
-	}
-	if get != nil {
-		return true, get
-	}
-	return false, nil
-}
-
-func (c *GoClient) ExistServiceAccount(namespace, name string) (bool, *corev1.ServiceAccount) {
-	get, err := c.client.CoreV1().ServiceAccounts(namespace).Get(context.TODO(), name, metav1.GetOptions{})
-
-	if err != nil && k8serrors.IsNotFound(err) {
-		return false, nil
-	}
-	if get != nil {
-		return true, get
-	}
-	return false, nil
-}
-
->>>>>>> f77e17cf
 // delete namespace, this will delete all resource in namespace
 func (c *GoClient) DeleteNS(namespace string) (bool, error) {
 	err := c.client.CoreV1().Namespaces().Delete(context.TODO(), namespace, metav1.DeleteOptions{})
