/*
Copyright 2020 The Nocalhost Authors.
Licensed under the Apache License, Version 2.0 (the "License");
you may not use this file except in compliance with the License.
You may obtain a copy of the License at
    http://www.apache.org/licenses/LICENSE-2.0
Unless required by applicable law or agreed to in writing, software
distributed under the License is distributed on an "AS IS" BASIS,
WITHOUT WARRANTIES OR CONDITIONS OF ANY KIND, either express or implied.
See the License for the specific language governing permissions and
limitations under the License.
*/

package clientgoutils

import (
	"fmt"
<<<<<<< HEAD
	"os/user"
)

func getHomePath() string {
	u , err := user.Current()
	if err == nil {
		return u.HomeDir
	}
	return ""
}

func printlnErr(info string, err error) {
	fmt.Printf("%s, err: %v\n", info, err)
}

func Must(err error) {
	if err != nil {
		panic(err)
	}
=======
	"io/ioutil"
	"log"

	"github.com/pkg/errors"
	batchv1 "k8s.io/api/batch/v1"
	"k8s.io/apimachinery/pkg/api/meta"
	metav1 "k8s.io/apimachinery/pkg/apis/meta/v1"
	"k8s.io/apimachinery/pkg/apis/meta/v1/unstructured"
	"k8s.io/apimachinery/pkg/runtime"
	"k8s.io/apimachinery/pkg/runtime/serializer/yaml"
	yamlutil "k8s.io/apimachinery/pkg/util/yaml"
	"k8s.io/client-go/dynamic"
	"k8s.io/client-go/kubernetes"
	restclient "k8s.io/client-go/rest"
	"k8s.io/client-go/restmapper"
	"k8s.io/client-go/tools/clientcmd"
)

type ClientGoUtils struct {
	kubeConfigFilePath string
	ClientSet          *kubernetes.Clientset
	dynamicClient      dynamic.Interface //
	RestClient         *restclient.RESTClient
}

func NewClientGoUtils(kubeConfigPath string) (*ClientGoUtils, error) {
	var (
		err        error
		restConfig *restclient.Config
	)

	if kubeConfigPath == "" { // use kubectl default config
		kubeConfigPath = fmt.Sprintf("%s/.kube/config", getHomePath())
	}
	client := &ClientGoUtils{
		kubeConfigFilePath: kubeConfigPath,
	}

	if restConfig, err = clientcmd.BuildConfigFromFlags("", kubeConfigPath); err != nil {
		printlnErr("fail to build rest config", err)
		return nil, err
	}

	if client.ClientSet, err = kubernetes.NewForConfig(restConfig); err != nil {
		printlnErr("fail to get clientset", err)
		return nil, err
	}

	if client.dynamicClient, err = dynamic.NewForConfig(restConfig); err != nil {
		printlnErr("fail to get dynamicClient", err)
		return nil, err
	}
	return client, nil
}

func (c *ClientGoUtils) getRestConfigFromKubeConfig() (*restclient.Config, error) {
	return clientcmd.BuildConfigFromFlags("", c.kubeConfigFilePath)
}

func (c *ClientGoUtils) Create(yamlPath string, namespace string, wait bool) error {
	if yamlPath == "" {
		return errors.New("yaml path can not be empty")
	}
	if namespace == "" {
		namespace = "default"
	}

	filebytes, err := ioutil.ReadFile(yamlPath)
	if err != nil {
		fmt.Printf("%v\n", err)
		return err
	}

	decoder := yamlutil.NewYAMLOrJSONDecoder(bytes.NewReader(filebytes), 100)
	for {
		var rawObj runtime.RawExtension
		if err = decoder.Decode(&rawObj); err != nil {
			break
		}

		obj, gvk, err := yaml.NewDecodingSerializer(unstructured.UnstructuredJSONScheme).Decode(rawObj.Raw, nil, nil)
		unstructuredMap, err := runtime.DefaultUnstructuredConverter.ToUnstructured(obj)
		if err != nil {
			log.Print(err)
			return err
		}

		unstructuredObj := &unstructured.Unstructured{Object: unstructuredMap}

		gr, err := restmapper.GetAPIGroupResources(c.ClientSet.Discovery())
		if err != nil {
			log.Print(err)
			return err
		}

		mapper := restmapper.NewDiscoveryRESTMapper(gr)
		mapping, err := mapper.RESTMapping(gvk.GroupKind(), gvk.Version)
		if err != nil {
			log.Fatal(err)
		}

		var dri dynamic.ResourceInterface
		if mapping.Scope.Name() == meta.RESTScopeNameNamespace {
			if unstructuredObj.GetNamespace() == "" {
				unstructuredObj.SetNamespace(namespace)
			}
			dri = c.dynamicClient.Resource(mapping.Resource).Namespace(unstructuredObj.GetNamespace())
		} else {
			dri = c.dynamicClient.Resource(mapping.Resource)
		}

		obj2, err := dri.Create(context.Background(), unstructuredObj, metav1.CreateOptions{})
		if err != nil {
			log.Print(err)
			return err
		}

		fmt.Printf("%s/%s created\n", obj2.GetKind(), obj2.GetName())

		if wait {
			err = c.WaitJobToBeReady(obj2.GetNamespace(), obj2.GetName())
			if err != nil {
				printlnErr("fail to wait", err)
				return err
			}
		}
	}

	// 通过 manifest 内容创建 []*resource.Info, 需要 factoryImpl.clientGetter
	// Builder 用来接收命令行传过来的参数，并把它们转成一系列资源，然后通过Vistor接口来遍历
	// resource.NewBuilder(f.clientGetter).  // clientGetter 就是 genericclioptions.ConfigFlags， 实际上是作为 resource.RESTClientGetter 使用的
	// ContinueOnError().
	// NamespaceParam(namespace string).  // namespace 就可以，设置namespace参数
	// DefaultNamespace().  // 如果没有指定namespace，则自动设置namespace为NamespaceParam中设置的参数
	// Unstructured(). // update 一下 builder，让它会请求和发送 unstructured 的对象， unstructured 对象保存服务端发送过来的所有字段在一个map中，
	//基于对象的JSON结构，这意味着当 client 去读的时候，没有数据会丢失。一般只在内部使用这种模式
	// Schema().
	// Stream(reader, "").  //  解析 reader 成一个对象吧？？？
	// reader 是一个 manifest 的 buffer！
	// Do().      // 		返回一个 Result
	// Infos() 返回所有资源对象的info
	return nil
}

func (c *ClientGoUtils) waitUtilReady(kind string, namespace string, name string, uns *unstructured.Unstructured) error {
	//
	//var err error
	//restClient := c.RestClient
	//switch kind {
	//case "Job":
	//	fmt.Println("waiting job")
	//	restClient, err = c.GetRestClient(BatchV1)
	//case "Pod": // only wait for job and pod
	//	fmt.Println("waiting for " + kind)
	//default:
	//	fmt.Println("no waiting for " + kind)
	//	return nil
	//}

	//selector, err := fields.ParseSelector(fmt.Sprintf("metadata.name=%s", name))
	//if err != nil {
	//	return err
	//}

	//lw := cachetools.NewListWatchFromClient(restClient, "jobs", namespace, selector)
	//ctx, cancel := watchtools.ContextWithOptionalTimeout(context.Background(), time.Minute*5)
	//defer cancel()
	//_, err = watchtools.UntilWithSync(ctx, lw, uns, nil, func(e watch.Event) (bool, error) {
	//	switch e.Type {
	//	case watch.Added, watch.Modified:
	//		// For things like a secret or a config map, this is the best indicator
	//		// we get. We care mostly about jobs, where what we want to see is
	//		// the status go into a good state. For other types, like ReplicaSet
	//		// we don't really do anything to support these as hooks.
	//		switch kind {
	//		case "Job":
	//			return waitForJob(e.Object, name)
	//		//case "Pod":
	//		//	return waitForPodSuccess(e.Object, resourceName)
	//		}
	//		return true, nil
	//	case watch.Deleted:
	//		fmt.Printf("Deleted event for %s", name)
	//		return true, nil
	//	case watch.Error:
	//		// Handle error and return with an error.
	//		fmt.Printf("Error event for %s", name)
	//		return true, errors.New("failed to deploy " + name)
	//	default:
	//		return false, nil
	//	}
	//})

	return nil
}

func waitForJob(obj runtime.Object, name string) (bool, error) {
	o, ok := obj.(*batchv1.Job)
	if !ok {
		return true, errors.Errorf("expected %s to be a *batch.Job, got %T", name, obj)
	}

	for _, c := range o.Status.Conditions {
		if c.Type == batchv1.JobComplete && c.Status == "True" {
			fmt.Println("Job Completed")
			return true, nil
		} else if c.Type == batchv1.JobFailed && c.Status == "True" {
			fmt.Println("Job Failed")
			return true, errors.Errorf("job failed: %s", c.Reason)
		}
	}

	fmt.Println("Job is running")

	return false, nil
>>>>>>> f90b02fb
}<|MERGE_RESOLUTION|>--- conflicted
+++ resolved
@@ -15,12 +15,11 @@
 
 import (
 	"fmt"
-<<<<<<< HEAD
 	"os/user"
 )
 
 func getHomePath() string {
-	u , err := user.Current()
+	u, err := user.Current()
 	if err == nil {
 		return u.HomeDir
 	}
@@ -35,221 +34,4 @@
 	if err != nil {
 		panic(err)
 	}
-=======
-	"io/ioutil"
-	"log"
-
-	"github.com/pkg/errors"
-	batchv1 "k8s.io/api/batch/v1"
-	"k8s.io/apimachinery/pkg/api/meta"
-	metav1 "k8s.io/apimachinery/pkg/apis/meta/v1"
-	"k8s.io/apimachinery/pkg/apis/meta/v1/unstructured"
-	"k8s.io/apimachinery/pkg/runtime"
-	"k8s.io/apimachinery/pkg/runtime/serializer/yaml"
-	yamlutil "k8s.io/apimachinery/pkg/util/yaml"
-	"k8s.io/client-go/dynamic"
-	"k8s.io/client-go/kubernetes"
-	restclient "k8s.io/client-go/rest"
-	"k8s.io/client-go/restmapper"
-	"k8s.io/client-go/tools/clientcmd"
-)
-
-type ClientGoUtils struct {
-	kubeConfigFilePath string
-	ClientSet          *kubernetes.Clientset
-	dynamicClient      dynamic.Interface //
-	RestClient         *restclient.RESTClient
-}
-
-func NewClientGoUtils(kubeConfigPath string) (*ClientGoUtils, error) {
-	var (
-		err        error
-		restConfig *restclient.Config
-	)
-
-	if kubeConfigPath == "" { // use kubectl default config
-		kubeConfigPath = fmt.Sprintf("%s/.kube/config", getHomePath())
-	}
-	client := &ClientGoUtils{
-		kubeConfigFilePath: kubeConfigPath,
-	}
-
-	if restConfig, err = clientcmd.BuildConfigFromFlags("", kubeConfigPath); err != nil {
-		printlnErr("fail to build rest config", err)
-		return nil, err
-	}
-
-	if client.ClientSet, err = kubernetes.NewForConfig(restConfig); err != nil {
-		printlnErr("fail to get clientset", err)
-		return nil, err
-	}
-
-	if client.dynamicClient, err = dynamic.NewForConfig(restConfig); err != nil {
-		printlnErr("fail to get dynamicClient", err)
-		return nil, err
-	}
-	return client, nil
-}
-
-func (c *ClientGoUtils) getRestConfigFromKubeConfig() (*restclient.Config, error) {
-	return clientcmd.BuildConfigFromFlags("", c.kubeConfigFilePath)
-}
-
-func (c *ClientGoUtils) Create(yamlPath string, namespace string, wait bool) error {
-	if yamlPath == "" {
-		return errors.New("yaml path can not be empty")
-	}
-	if namespace == "" {
-		namespace = "default"
-	}
-
-	filebytes, err := ioutil.ReadFile(yamlPath)
-	if err != nil {
-		fmt.Printf("%v\n", err)
-		return err
-	}
-
-	decoder := yamlutil.NewYAMLOrJSONDecoder(bytes.NewReader(filebytes), 100)
-	for {
-		var rawObj runtime.RawExtension
-		if err = decoder.Decode(&rawObj); err != nil {
-			break
-		}
-
-		obj, gvk, err := yaml.NewDecodingSerializer(unstructured.UnstructuredJSONScheme).Decode(rawObj.Raw, nil, nil)
-		unstructuredMap, err := runtime.DefaultUnstructuredConverter.ToUnstructured(obj)
-		if err != nil {
-			log.Print(err)
-			return err
-		}
-
-		unstructuredObj := &unstructured.Unstructured{Object: unstructuredMap}
-
-		gr, err := restmapper.GetAPIGroupResources(c.ClientSet.Discovery())
-		if err != nil {
-			log.Print(err)
-			return err
-		}
-
-		mapper := restmapper.NewDiscoveryRESTMapper(gr)
-		mapping, err := mapper.RESTMapping(gvk.GroupKind(), gvk.Version)
-		if err != nil {
-			log.Fatal(err)
-		}
-
-		var dri dynamic.ResourceInterface
-		if mapping.Scope.Name() == meta.RESTScopeNameNamespace {
-			if unstructuredObj.GetNamespace() == "" {
-				unstructuredObj.SetNamespace(namespace)
-			}
-			dri = c.dynamicClient.Resource(mapping.Resource).Namespace(unstructuredObj.GetNamespace())
-		} else {
-			dri = c.dynamicClient.Resource(mapping.Resource)
-		}
-
-		obj2, err := dri.Create(context.Background(), unstructuredObj, metav1.CreateOptions{})
-		if err != nil {
-			log.Print(err)
-			return err
-		}
-
-		fmt.Printf("%s/%s created\n", obj2.GetKind(), obj2.GetName())
-
-		if wait {
-			err = c.WaitJobToBeReady(obj2.GetNamespace(), obj2.GetName())
-			if err != nil {
-				printlnErr("fail to wait", err)
-				return err
-			}
-		}
-	}
-
-	// 通过 manifest 内容创建 []*resource.Info, 需要 factoryImpl.clientGetter
-	// Builder 用来接收命令行传过来的参数，并把它们转成一系列资源，然后通过Vistor接口来遍历
-	// resource.NewBuilder(f.clientGetter).  // clientGetter 就是 genericclioptions.ConfigFlags， 实际上是作为 resource.RESTClientGetter 使用的
-	// ContinueOnError().
-	// NamespaceParam(namespace string).  // namespace 就可以，设置namespace参数
-	// DefaultNamespace().  // 如果没有指定namespace，则自动设置namespace为NamespaceParam中设置的参数
-	// Unstructured(). // update 一下 builder，让它会请求和发送 unstructured 的对象， unstructured 对象保存服务端发送过来的所有字段在一个map中，
-	//基于对象的JSON结构，这意味着当 client 去读的时候，没有数据会丢失。一般只在内部使用这种模式
-	// Schema().
-	// Stream(reader, "").  //  解析 reader 成一个对象吧？？？
-	// reader 是一个 manifest 的 buffer！
-	// Do().      // 		返回一个 Result
-	// Infos() 返回所有资源对象的info
-	return nil
-}
-
-func (c *ClientGoUtils) waitUtilReady(kind string, namespace string, name string, uns *unstructured.Unstructured) error {
-	//
-	//var err error
-	//restClient := c.RestClient
-	//switch kind {
-	//case "Job":
-	//	fmt.Println("waiting job")
-	//	restClient, err = c.GetRestClient(BatchV1)
-	//case "Pod": // only wait for job and pod
-	//	fmt.Println("waiting for " + kind)
-	//default:
-	//	fmt.Println("no waiting for " + kind)
-	//	return nil
-	//}
-
-	//selector, err := fields.ParseSelector(fmt.Sprintf("metadata.name=%s", name))
-	//if err != nil {
-	//	return err
-	//}
-
-	//lw := cachetools.NewListWatchFromClient(restClient, "jobs", namespace, selector)
-	//ctx, cancel := watchtools.ContextWithOptionalTimeout(context.Background(), time.Minute*5)
-	//defer cancel()
-	//_, err = watchtools.UntilWithSync(ctx, lw, uns, nil, func(e watch.Event) (bool, error) {
-	//	switch e.Type {
-	//	case watch.Added, watch.Modified:
-	//		// For things like a secret or a config map, this is the best indicator
-	//		// we get. We care mostly about jobs, where what we want to see is
-	//		// the status go into a good state. For other types, like ReplicaSet
-	//		// we don't really do anything to support these as hooks.
-	//		switch kind {
-	//		case "Job":
-	//			return waitForJob(e.Object, name)
-	//		//case "Pod":
-	//		//	return waitForPodSuccess(e.Object, resourceName)
-	//		}
-	//		return true, nil
-	//	case watch.Deleted:
-	//		fmt.Printf("Deleted event for %s", name)
-	//		return true, nil
-	//	case watch.Error:
-	//		// Handle error and return with an error.
-	//		fmt.Printf("Error event for %s", name)
-	//		return true, errors.New("failed to deploy " + name)
-	//	default:
-	//		return false, nil
-	//	}
-	//})
-
-	return nil
-}
-
-func waitForJob(obj runtime.Object, name string) (bool, error) {
-	o, ok := obj.(*batchv1.Job)
-	if !ok {
-		return true, errors.Errorf("expected %s to be a *batch.Job, got %T", name, obj)
-	}
-
-	for _, c := range o.Status.Conditions {
-		if c.Type == batchv1.JobComplete && c.Status == "True" {
-			fmt.Println("Job Completed")
-			return true, nil
-		} else if c.Type == batchv1.JobFailed && c.Status == "True" {
-			fmt.Println("Job Failed")
-			return true, errors.Errorf("job failed: %s", c.Reason)
-		}
-	}
-
-	fmt.Println("Job is running")
-
-	return false, nil
->>>>>>> f90b02fb
 }