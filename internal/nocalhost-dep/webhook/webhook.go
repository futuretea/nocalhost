/*
 * Tencent is pleased to support the open source community by making Nocalhost available.,
 * Copyright (C) 2019 THL A29 Limited, a Tencent company. All rights reserved.
 * Licensed under the MIT License (the "License"); you may not use this file except
 * in compliance with the License. You may obtain a copy of the License at
 * http://opensource.org/licenses/MIT
 * Unless required by applicable law or agreed to in writing, software distributed under,
 * the License is distributed on an "AS IS" BASIS, WITHOUT WARRANTIES OR CONDITIONS OF ANY KIND,
 * either express or implied. See the License for the specific language governing permissions and
 * limitations under the License.
 */

package webhook

import (
	"crypto/sha256"
	"encoding/json"
	"fmt"
	"github.com/ghodss/yaml"
	"github.com/golang/glog"
	"io/ioutil"
	v1 "k8s.io/api/admission/v1"
	admissionregistrationv1 "k8s.io/api/admissionregistration/v1"
	appsv1 "k8s.io/api/apps/v1"
	batchv1 "k8s.io/api/batch/v1"
	batchv1beta1 "k8s.io/api/batch/v1beta1"
	corev1 "k8s.io/api/core/v1"
	metav1 "k8s.io/apimachinery/pkg/apis/meta/v1"
	"k8s.io/apimachinery/pkg/runtime"
	"k8s.io/apimachinery/pkg/runtime/serializer"
	"k8s.io/client-go/kubernetes"
	"k8s.io/client-go/restmapper"
	"net/http"
	service_account "nocalhost/internal/nocalhost-dep/serviceaccount"
	nocalhost "nocalhost/pkg/nocalhost-dep/go-client"
	"strings"
	"sync"
)

var (
	runtimeScheme = runtime.NewScheme()
	codecs        = serializer.NewCodecFactory(runtimeScheme)
	deserializer  = codecs.UniversalDeserializer()

	// (https://github.com/kubernetes/kubernetes/issues/57982)
	defaulter = runtime.ObjectDefaulter(runtimeScheme)
)

var ignoredNamespaces = []string{
	metav1.NamespaceSystem,
	metav1.NamespacePublic,
}

var nocalhostNamespace = "nocalhost-reserved"
var waitImages = "codingcorp-docker.pkg.coding.net/nocalhost/public/nocalhost-wait:latest"
var imagePullPolicy = "Always"

const (
	admissionWebhookAnnotationInjectKey = "sidecar-injector-webhook.nocalhost/inject"
	admissionWebhookAnnotationStatusKey = "sidecar-injector-webhook.nocalhost/status"
)

type WebhookServer struct {
	SidecarConfig *Config
	Server        *http.Server
}

// Webhook Server parameters
type WhSvrParameters struct {
	Port           int    // webhook server port
	CertFile       string // path to the x509 certificate for https
	KeyFile        string // path to the x509 private key matching `CertFile`
	SidecarCfgFile string // path to sidecar injector configuration file
}

type Config struct {
	Containers []corev1.Container `yaml:"containers"`
	Volumes    []corev1.Volume    `yaml:"volumes"`
}

type patchOperation struct {
	Op    string      `json:"op"`
	Path  string      `json:"path"`
	Value interface{} `json:"value,omitempty"`
}

type envVar struct {
	EnvVar         []corev1.EnvVar
	ContainerIndex int
}

// dep struct
type mainDep struct {
	Env         globalEnv `yaml:"env"`
	Dependency  []depApp
	ReleaseName string `yaml:"releaseName"`
}

type globalEnv struct {
	Global  []installEnv `yaml:"global"`
	Service []envList    `yaml:"service"`
}

type envList struct {
	Name      string
	Type      string
	Container []containerList
}

type containerList struct {
	Name       string
	InstallEnv []installEnv `yaml:"installEnv"`
}

type installEnv struct {
	Name  string
	Value string
}

type depApp struct {
	Name string
	Type string
	Pods []string
	Jobs []string
}

//type depType struct {
//	Type string `yaml:"type"`
//}
//
//type depPods struct {
//	Pods []string `yaml:"pods"`
//}

type depJobs struct {
	Jobs []string `yaml:"jobs"`
}

var clientset *kubernetes.Clientset
var cachedRestMapper *restmapper.DeferredDiscoveryRESTMapper
var lock = sync.Mutex{}
var watchers = map[string]*service_account.ServiceAccountWatcher{}

func init() {
	_ = corev1.AddToScheme(runtimeScheme)
	_ = admissionregistrationv1.AddToScheme(runtimeScheme)
	// defaulting with webhooks:
	// https://github.com/kubernetes/kubernetes/issues/57982
	_ = corev1.AddToScheme(runtimeScheme)
	clientset = nocalhost.InitClientSet()
	cachedRestMapper = nocalhost.InitCachedRestMapper()
}

func getWatcher(ns string) *service_account.ServiceAccountWatcher {
	if watcher, ok := watchers[ns]; ok {
		return watcher
	}

	lock.Lock()
	defer lock.Unlock()

	watcher := service_account.NewServiceAccountWatcher(clientset)
	_ = watcher.Prepare(ns)

	go func() {
		watcher.Watch()
	}()

	watchers[ns] = watcher
	return watcher
}

// (https://github.com/kubernetes/kubernetes/issues/57982)
func applyDefaultsWorkaround(containers []corev1.Container, volumes []corev1.Volume) {
	defaulter.Default(
		&corev1.Pod{
			Spec: corev1.PodSpec{
				Containers: containers,
				Volumes:    volumes,
			},
		},
	)
}

func LoadConfig(configFile string) (*Config, error) {
	data, err := ioutil.ReadFile(configFile)
	if err != nil {
		return nil, err
	}
	glog.Infof("New configuration: sha256sum %x", sha256.Sum256(data))

	var cfg Config
	if err := yaml.Unmarshal(data, &cfg); err != nil {
		return nil, err
	}

	return &cfg, nil
}

// Check whether the target resoured need to be mutated
func mutationRequired(ignoredList []string, metadata *metav1.ObjectMeta) bool {

	// skip special kubernete system namespaces
	for _, namespace := range ignoredList {
		if metadata == nil {
			return false
		}

		if metadata.Namespace == namespace {
			glog.Infof("Skip mutation for %v for it's in special namespace:%v", metadata.Name, metadata.Namespace)
			return false
		}
	}

	annotations := metadata.GetAnnotations()
	if annotations == nil {
		annotations = map[string]string{}
	}

	// ignore recreate resource for devend
	if annotations["nocalhost-dep-ignore"] == "true" {
		return false
	}

	status := annotations[admissionWebhookAnnotationStatusKey]

	// determine whether to perform mutation based on annotation for the target resource
	var required = true

	glog.Infof("Mutation policy for %v/%v: status: %q required:%v", metadata.Namespace, metadata.Name, status, required)
	return required
}

func addContainer(target, added []corev1.Container, basePath string) (patch []patchOperation) {
	first := len(target) == 0
	var value interface{}
	for _, add := range added {
		value = add
		path := basePath
		if first {
			first = false
			value = []corev1.Container{add}
		} else {
			path = path + "/-"
		}
		patch = append(
			patch, patchOperation{
				Op:    "add",
				Path:  path,
				Value: value,
			},
		)
	}
	return patch
}

func addVolume(target, added []corev1.Volume, basePath string) (patch []patchOperation) {
	first := len(target) == 0
	var value interface{}
	for _, add := range added {
		value = add
		path := basePath
		if first {
			first = false
			value = []corev1.Volume{add}
		} else {
			path = path + "/-"
		}
		patch = append(
			patch, patchOperation{
				Op:    "add",
				Path:  path,
				Value: value,
			},
		)
	}
	return patch
}

func updateAnnotation(target map[string]string, added map[string]string) (patch []patchOperation) {
	for key, value := range added {
		if target == nil || target[key] == "" {
			target = map[string]string{}
			patch = append(
				patch, patchOperation{
					Op:   "add",
					Path: "/metadata/annotations",
					Value: map[string]string{
						key: value,
					},
				},
			)
		} else {
			patch = append(
				patch, patchOperation{
					Op:    "replace",
					Path:  "/metadata/annotations/" + key,
					Value: value,
				},
			)
		}
	}
	return patch
}

// create mutation patch for resoures
//func createPatch(pod *corev1.Pod, sidecarConfig *Config, annotations map[string]string) ([]byte, error) {
//	var patch []patchOperation
//
//	patch = append(patch, addContainer(pod.Spec.Containers, sidecarConfig.Containers, "/spec/containers")...)
//	patch = append(patch, addVolume(pod.Spec.Volumes, sidecarConfig.Volumes, "/spec/volumes")...)
//	patch = append(patch, updateAnnotation(pod.Annotations, annotations)...)
//
//	return json.Marshal(patch)
//}

// main mutation process
func (whsvr *WebhookServer) mutate(ar *v1.AdmissionReview) *v1.AdmissionResponse {
	req := ar.Request

	var (
		objectMeta    *metav1.ObjectMeta
		resourceName  string
		initContainer []corev1.Container
		containers    []corev1.Container
	)
	resourceType := req.Kind.Kind

	var omh ObjectMetaHolder

	// skip delete operation expect resource quota
	// skip all connect operation
	switch string(req.Operation) {
	case "DELETE":
		if resourceType != "ResourceQuota" {
			return &v1.AdmissionResponse{
				Allowed: true,
			}
		}
	case "CONNECT":
		return &v1.AdmissionResponse{
			Allowed: true,
		}
	default:
		if err := json.Unmarshal(req.Object.Raw, &omh); err != nil {
			glog.Errorf(
				"Could not unmarshal raw object: %v, resource: %+v, name: %s, ns: %s, oper: %+v", err, req.Resource,
				req.Name, req.Namespace, req.Operation,
			)
			return &v1.AdmissionResponse{
				Result: &metav1.Status{
					Message: err.Error(),
				},
			}
		}

		// determine whether to perform mutation
		if !mutationRequired(ignoredNamespaces, &omh.ObjectMeta) {
			glog.Infof("Skipping mutation for %s/%s due to policy check", req.Namespace, req.Name)
			return &v1.AdmissionResponse{
				Allowed: true,
			}
		}
	}

	annotationPair := make(chan []string, 1)
	go func() {
		if &omh == nil {
			annotationPair <- []string{}
		} else {
			ap := omh.getOwnRefSignedAnnotation(req.Namespace)
			annotationPair <- ap
			if len(ap) > 0 {
				glog.Infof(
					"Kind: `%s` Name: `%s` in ns `%s` should patching his signed anno: [%s], meta: %s", req.Kind,
					req.Name, req.Namespace, strings.Join(ap, ", "), string(req.Object.Raw),
				)
			}
		}
	}()

	// overwrite nocalhostNamespace for get dep config from devs namespace
	nocalhostNamespace = req.Namespace
	// admission webhook Specific 6 resource blocking
	switch resourceType {
	case "Deployment":
		var deployment appsv1.Deployment
		if err := json.Unmarshal(req.Object.Raw, &deployment); err != nil {
			glog.Errorf("Could not unmarshal raw object: %v", err)
			return &v1.AdmissionResponse{
				Result: &metav1.Status{
					Message: err.Error(),
				},
			}
		}
		resourceName, objectMeta, initContainer, containers = deployment.Name,
			&deployment.ObjectMeta, deployment.Spec.Template.Spec.InitContainers,
			deployment.Spec.Template.Spec.Containers
	case "DaemonSet":
		var daemonSet appsv1.DaemonSet
		if err := json.Unmarshal(req.Object.Raw, &daemonSet); err != nil {
			glog.Errorf("Could not unmarshal raw object: %v", err)
			return &v1.AdmissionResponse{
				Result: &metav1.Status{
					Message: err.Error(),
				},
			}
		}
		resourceName, objectMeta, initContainer, containers = daemonSet.Name,
			&daemonSet.ObjectMeta, daemonSet.Spec.Template.Spec.InitContainers,
			daemonSet.Spec.Template.Spec.Containers
	case "ReplicaSet":
		var replicaSet appsv1.ReplicaSet
		if err := json.Unmarshal(req.Object.Raw, &replicaSet); err != nil {
			glog.Errorf("Could not unmarshal raw object: %v", err)
			return &v1.AdmissionResponse{
				Result: &metav1.Status{
					Message: err.Error(),
				},
			}
		}
		resourceName, objectMeta, initContainer, containers = replicaSet.Name,
<<<<<<< HEAD
		&replicaSet.ObjectMeta, replicaSet.Spec.Template.Spec.InitContainers,
		replicaSet.Spec.Template.Spec.Containers
=======
			&replicaSet.ObjectMeta, replicaSet.Spec.Template.Spec.InitContainers,
			replicaSet.Spec.Template.Spec.Containers
>>>>>>> ab713a91
	case "StatefulSet":
		var statefulSet appsv1.StatefulSet
		if err := json.Unmarshal(req.Object.Raw, &statefulSet); err != nil {
			glog.Errorf("Could not unmarshal raw object: %v", err)
			return &v1.AdmissionResponse{
				Result: &metav1.Status{
					Message: err.Error(),
				},
			}
		}
		resourceName, objectMeta, initContainer, containers = statefulSet.Name,
<<<<<<< HEAD
		&statefulSet.ObjectMeta, statefulSet.Spec.Template.Spec.InitContainers,
		statefulSet.Spec.Template.Spec.Containers
=======
			&statefulSet.ObjectMeta, statefulSet.Spec.Template.Spec.InitContainers,
			statefulSet.Spec.Template.Spec.Containers
>>>>>>> ab713a91
	case "Job":
		var job batchv1.Job
		if err := json.Unmarshal(req.Object.Raw, &job); err != nil {
			glog.Errorf("Could not unmarshal raw object: %v", err)
			return &v1.AdmissionResponse{
				Result: &metav1.Status{
					Message: err.Error(),
				},
			}
		}
		resourceName, objectMeta, initContainer, containers = job.Name, &job.ObjectMeta,
<<<<<<< HEAD
		job.Spec.Template.Spec.InitContainers, job.Spec.Template.Spec.Containers
=======
			job.Spec.Template.Spec.InitContainers, job.Spec.Template.Spec.Containers
>>>>>>> ab713a91
	case "CronJob":
		var cronJob batchv1beta1.CronJob
		if err := json.Unmarshal(req.Object.Raw, &cronJob); err != nil {
			glog.Errorf("Could not unmarshal raw object: %v", err)
			return &v1.AdmissionResponse{
				Result: &metav1.Status{
					Message: err.Error(),
				},
			}
		}
		resourceName, objectMeta, initContainer, containers = cronJob.Name, &cronJob.ObjectMeta,
<<<<<<< HEAD
		cronJob.Spec.JobTemplate.Spec.Template.Spec.InitContainers,
		cronJob.Spec.JobTemplate.Spec.Template.Spec.Containers
=======
			cronJob.Spec.JobTemplate.Spec.Template.Spec.InitContainers,
			cronJob.Spec.JobTemplate.Spec.Template.Spec.Containers
>>>>>>> ab713a91
	case "ResourceQuota":
		namespace := req.Namespace

		glog.Infof(
			fmt.Sprintf(
				"request for ns %s, resourcename %s, reqName %s, uuid %s", namespace, omh.Name, req.Name,
				req.UserInfo.UID,
			),
		)
		glog.Infof(fmt.Sprintf("request for %s", omh.String()))

		if req.UserInfo.UID == "" || (omh.Name != "rq-"+namespace && req.Name != "rq-"+namespace) {
			return &v1.AdmissionResponse{
				Allowed: true,
			}
		}

		isClusterAdmin := getWatcher(namespace).IsClusterAdmin(req.UserInfo.UID)

		// try load sa from default namespace
		if isClusterAdmin == nil {
			isClusterAdmin = getWatcher("default").IsClusterAdmin(req.UserInfo.UID)
		}

		if isClusterAdmin == nil {
			glog.Infof(
				fmt.Sprintf(
					"request for ns %s, resourcename %s, reqName %s, isClusteradmin is null, uid %s", namespace,
					omh.Name, req.Name, req.UserInfo.UID,
				),
			)
			marshal, _ := json.Marshal(req)

			var err = fmt.Errorf("Could not get service account with uuid: %s, %s", req.UserInfo.UID, marshal)
			glog.Error(err)
			return &v1.AdmissionResponse{
				Allowed: true,
			}
		}

		if *isClusterAdmin {
			return &v1.AdmissionResponse{
				Allowed: true,
			}
		}

		glog.Infof(
			"Request user uuid %s, Sa uuid %s without cluster-admin role, so resource quota request denied",
			req.UserInfo.UID, req.UserInfo.UID,
		)
		return &v1.AdmissionResponse{
			Allowed: false,
		}
	}

	if resourceType != "ResourceQuota" {
		glog.Infof(
			"AdmissionReview for Kind=%v, Namespace=%v Name=%v UID=%v patchOperation=%v UserInfo=%v",
			req.Kind, req.Namespace, req.Name, req.UID, req.Operation, req.UserInfo,
		)
		glog.Infof(
			"unmarshal for Kind=%v, Namespace=%v Name=%v",
			req.Kind, req.Namespace, req.Name,
		)
	}

	// configmap
	initContainers, EnvVar, err := nocalhostDepConfigmap(
		nocalhostNamespace, resourceName, resourceType, objectMeta, containers,
	)
	glog.Infof("initContainers %v", initContainers)
	glog.Infof("EnvVar %v", EnvVar)

	// Workaround: https://github.com/kubernetes/kubernetes/issues/57982
	applyDefaultsWorkaround(whsvr.SidecarConfig.Containers, whsvr.SidecarConfig.Volumes)

	ap := <-annotationPair

	p := Patcher{}
	p.patchAnnotations(omh.Annotations, ap)
	p.patchInitContainer(initContainer, initContainers)
	p.patchEnv(containers, EnvVar)
	patchBytes, err := p.patchBytes()

	glog.Infof("patchBytes %s", string(patchBytes))
	if err != nil {
		return &v1.AdmissionResponse{
			Result: &metav1.Status{
				Message: err.Error(),
			},
		}
	}

	return &v1.AdmissionResponse{
		Allowed: true,
		Patch:   patchBytes,
		PatchType: func() *v1.PatchType {
			pt := v1.PatchTypeJSONPatch
			return &pt
		}(),
	}
}

// Serve method for webhook server
func (whsvr *WebhookServer) Serve(w http.ResponseWriter, r *http.Request) {
	var body []byte
	if r.Body != nil {
		if data, err := ioutil.ReadAll(r.Body); err == nil {
			body = data
		}
	}
	if len(body) == 0 {
		glog.Error("empty body")
		http.Error(w, "empty body", http.StatusBadRequest)
		return
	}

	// verify the content type is accurate
	contentType := r.Header.Get("Content-Type")
	if contentType != "application/json" {
		glog.Errorf("Content-Type=%s, expect application/json", contentType)
		http.Error(w, "invalid Content-Type, expect `application/json`", http.StatusUnsupportedMediaType)
		return
	}

	var admissionResponse *v1.AdmissionResponse
	ar := v1.AdmissionReview{}
	if _, _, err := deserializer.Decode(body, nil, &ar); err != nil {
		glog.Errorf("Can't decode body: %v", err)
		admissionResponse = &v1.AdmissionResponse{
			Result: &metav1.Status{
				Message: err.Error(),
			},
		}
	} else {
		admissionResponse = whsvr.mutate(&ar)
	}

	admissionReview := v1.AdmissionReview{}
	if admissionResponse != nil {
		admissionReview.Response = admissionResponse
		if ar.Request != nil {
			admissionReview.Response.UID = ar.Request.UID
		}
	}

	resp, err := json.Marshal(admissionReview)
	if err != nil {
		glog.Errorf("Can't encode response: %v", err)
		http.Error(w, fmt.Sprintf("could not encode response: %v", err), http.StatusInternalServerError)
	}
	glog.Infof("Ready to write reponse ...")
	if _, err := w.Write(resp); err != nil {
		glog.Errorf("Can't write response: %v", err)
		http.Error(w, fmt.Sprintf("could not write response: %v", err), http.StatusInternalServerError)
	}
}<|MERGE_RESOLUTION|>--- conflicted
+++ resolved
@@ -420,13 +420,8 @@
 			}
 		}
 		resourceName, objectMeta, initContainer, containers = replicaSet.Name,
-<<<<<<< HEAD
-		&replicaSet.ObjectMeta, replicaSet.Spec.Template.Spec.InitContainers,
-		replicaSet.Spec.Template.Spec.Containers
-=======
 			&replicaSet.ObjectMeta, replicaSet.Spec.Template.Spec.InitContainers,
 			replicaSet.Spec.Template.Spec.Containers
->>>>>>> ab713a91
 	case "StatefulSet":
 		var statefulSet appsv1.StatefulSet
 		if err := json.Unmarshal(req.Object.Raw, &statefulSet); err != nil {
@@ -438,13 +433,8 @@
 			}
 		}
 		resourceName, objectMeta, initContainer, containers = statefulSet.Name,
-<<<<<<< HEAD
-		&statefulSet.ObjectMeta, statefulSet.Spec.Template.Spec.InitContainers,
-		statefulSet.Spec.Template.Spec.Containers
-=======
 			&statefulSet.ObjectMeta, statefulSet.Spec.Template.Spec.InitContainers,
 			statefulSet.Spec.Template.Spec.Containers
->>>>>>> ab713a91
 	case "Job":
 		var job batchv1.Job
 		if err := json.Unmarshal(req.Object.Raw, &job); err != nil {
@@ -456,11 +446,7 @@
 			}
 		}
 		resourceName, objectMeta, initContainer, containers = job.Name, &job.ObjectMeta,
-<<<<<<< HEAD
-		job.Spec.Template.Spec.InitContainers, job.Spec.Template.Spec.Containers
-=======
 			job.Spec.Template.Spec.InitContainers, job.Spec.Template.Spec.Containers
->>>>>>> ab713a91
 	case "CronJob":
 		var cronJob batchv1beta1.CronJob
 		if err := json.Unmarshal(req.Object.Raw, &cronJob); err != nil {
@@ -472,13 +458,8 @@
 			}
 		}
 		resourceName, objectMeta, initContainer, containers = cronJob.Name, &cronJob.ObjectMeta,
-<<<<<<< HEAD
-		cronJob.Spec.JobTemplate.Spec.Template.Spec.InitContainers,
-		cronJob.Spec.JobTemplate.Spec.Template.Spec.Containers
-=======
 			cronJob.Spec.JobTemplate.Spec.Template.Spec.InitContainers,
 			cronJob.Spec.JobTemplate.Spec.Template.Spec.Containers
->>>>>>> ab713a91
 	case "ResourceQuota":
 		namespace := req.Namespace
 
