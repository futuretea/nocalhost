--- conflicted
+++ resolved
@@ -11,19 +11,13 @@
 )
 
 const (
-<<<<<<< HEAD
 	DefaultApplicationDbDir      = "db"
 	DefaultNhctlHomeDirName      = ".nh/nhctl"
 	DefaultNocalhostHubDirName   = "nocalhost-hub"
 	DefaultNhctlNameSpaceDirName = "ns"
-=======
-	DefaultApplicationDbDir          = "db"
-	DefaultNhctlHomeDirName          = ".nh/nhctl"
-	DefaultNhctlNameSpaceDirName     = "ns"
 	DefaultNhctlDevDirMappingDir     = "devmode/db"
 	DefaultNhctlTestDevDirMappingDir = "testdevmode/db"
 	DefaultNhctlKubeconfigDir        = "kubeconfig"
->>>>>>> 2f0f08b1
 )
 
 func GetNocalhostDevDirMapping() string {
