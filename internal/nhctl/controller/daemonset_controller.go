/*
* Copyright (C) 2021 THL A29 Limited, a Tencent company.  All rights reserved.
* This source code is licensed under the Apache License Version 2.0.
 */

package controller

import (
	"context"
	"fmt"
	v1 "k8s.io/api/apps/v1"
	corev1 "k8s.io/api/core/v1"
	metav1 "k8s.io/apimachinery/pkg/apis/meta/v1"
	"nocalhost/internal/nhctl/const"
	"nocalhost/internal/nhctl/model"
	"nocalhost/internal/nhctl/utils"
	"nocalhost/pkg/nhctl/clientgoutils"
	"nocalhost/pkg/nhctl/log"
	"time"
)

type DaemonSetController struct {
	*Controller
}

const daemonSetGenDeployPrefix = "daemon-set-generated-deploy-"

func (d *DaemonSetController) GetNocalhostDevContainerPod() (string, error) {
	checkPodsList, err := d.Client.ListPodsByDeployment(d.getGeneratedDeploymentName())
	if err != nil {
		return "", err
	}
	return findDevPod(checkPodsList.Items)
}

func scaleDaemonSetReplicasToZero(name string, client *clientgoutils.ClientGoUtils) error {

	// Scale pod to 0
	ds, err := client.GetDaemonSet(name)
	if err != nil {
		return err
	}

	ds.Spec.Template.Spec.NodeName = "nocalhost.unreachable"
	if _, err = client.UpdateDaemonSet(ds); err != nil {
		return err
	}

	log.Info("Wait replicas scaling to 0 (timeout: 5min)")
	sp := utils.NewSpinner(fmt.Sprintf("Replicas is %d now", ds.Status.CurrentNumberScheduled))
	sp.Start()
	for i := 0; i < 300; i++ {
		time.Sleep(1 * time.Second)
		ds, err = client.GetDaemonSet(name)
		if err != nil {
			return err
		}
		if ds.Status.CurrentNumberScheduled != 0 {
			sp.Update(fmt.Sprintf("Replicas is %d now", ds.Status.CurrentNumberScheduled))
		} else {
			sp.Update("Replicas has been scaled to 0")
			sp.Stop()
			break
		}
	}
	return nil
}

func (d *DaemonSetController) getGeneratedDeploymentName() string {
	return fmt.Sprintf("%s%s", daemonSetGenDeployPrefix, d.GetName())
}

// ReplaceImage For DaemonSet, we don't replace the DaemonSet' image
// but create a deployment with dev container instead
func (d *DaemonSetController) ReplaceImage(ctx context.Context, ops *model.DevStartOptions) error {

	d.Client.Context(ctx)
	ds, err := d.Client.GetDaemonSet(d.GetName())
	if err != nil {
		return err
	}

	// Scale pod to 0
	err = scaleDaemonSetReplicasToZero(d.GetName(), d.Client)
	if err != nil {
		return err
	}

	// Create a deployment from DaemonSet spec
	generatedDeployment := &v1.Deployment{
		ObjectMeta: metav1.ObjectMeta{
			Name: d.getGeneratedDeploymentName(),
			Labels: map[string]string{_const.DevWorkloadIgnored: "true"},
		},
		Spec: v1.DeploymentSpec{
			Selector: ds.Spec.Selector,
			Template: ds.Spec.Template,
		},
	}

	devContainer, err := findContainerInDeploySpec(generatedDeployment, ops.Container)
	if err != nil {
		return err
	}

	devContainer, sideCarContainer, devModeVolumes, err :=
<<<<<<< HEAD
		d.genContainersAndVolumes(devContainer, ops.Container, ops.StorageClass, false)
=======
		d.genContainersAndVolumes(devContainer, ops.Container, ops.DevImage, ops.StorageClass)
>>>>>>> dd4cf3d7
	if err != nil {
		return err
	}

	if ops.Container != "" {
		for index, c := range generatedDeployment.Spec.Template.Spec.Containers {
			if c.Name == ops.Container {
				generatedDeployment.Spec.Template.Spec.Containers[index] = *devContainer
				break
			}
		}
	} else {
		generatedDeployment.Spec.Template.Spec.Containers[0] = *devContainer
	}

	// Add volumes to deployment spec
	if generatedDeployment.Spec.Template.Spec.Volumes == nil {
		generatedDeployment.Spec.Template.Spec.Volumes = make([]corev1.Volume, 0)
	}
	generatedDeployment.Spec.Template.Spec.Volumes = append(
		generatedDeployment.Spec.Template.Spec.Volumes, devModeVolumes...,
	)

	// delete user's SecurityContext
	generatedDeployment.Spec.Template.Spec.SecurityContext = &corev1.PodSecurityContext{}

	// disable readiness probes
	for i := 0; i < len(generatedDeployment.Spec.Template.Spec.Containers); i++ {
		generatedDeployment.Spec.Template.Spec.Containers[i].LivenessProbe = nil
		generatedDeployment.Spec.Template.Spec.Containers[i].ReadinessProbe = nil
		generatedDeployment.Spec.Template.Spec.Containers[i].StartupProbe = nil
		generatedDeployment.Spec.Template.Spec.Containers[i].SecurityContext = nil
	}

	generatedDeployment.Spec.Template.Spec.Containers =
		append(generatedDeployment.Spec.Template.Spec.Containers, *sideCarContainer)

	// Create generated deployment
	if _, err = d.Client.CreateDeployment(generatedDeployment); err != nil {
		return err
	}

	return waitingPodToBeReady(d.GetNocalhostDevContainerPod)
}

func (d *DaemonSetController) RollBack(reset bool) error {
	// Delete generated Deployment
	err := d.Client.DeleteDeployment(d.getGeneratedDeploymentName(), false)
	if err != nil {
		return err
	}

	// Remove nodeName in pod spec
	ds, err := d.Client.GetDaemonSet(d.GetName())
	if err != nil {
		return err
	}

	ds.Spec.Template.Spec.NodeName = ""
	_, err = d.Client.UpdateDaemonSet(ds)
	return err
}

// GetPodList
// In DevMode, return pod list of generated Deployment.
// Otherwise, return pod list of DaemonSet
func (d *DaemonSetController) GetPodList() ([]corev1.Pod, error) {
	if d.IsInDevMode() {
		return d.Client.ListLatestRevisionPodsByDeployment(d.getGeneratedDeploymentName())
	}
	return d.Client.ListPodsByDaemonSet(d.GetName())
}<|MERGE_RESOLUTION|>--- conflicted
+++ resolved
@@ -89,7 +89,7 @@
 	// Create a deployment from DaemonSet spec
 	generatedDeployment := &v1.Deployment{
 		ObjectMeta: metav1.ObjectMeta{
-			Name: d.getGeneratedDeploymentName(),
+			Name:   d.getGeneratedDeploymentName(),
 			Labels: map[string]string{_const.DevWorkloadIgnored: "true"},
 		},
 		Spec: v1.DeploymentSpec{
@@ -104,11 +104,7 @@
 	}
 
 	devContainer, sideCarContainer, devModeVolumes, err :=
-<<<<<<< HEAD
-		d.genContainersAndVolumes(devContainer, ops.Container, ops.StorageClass, false)
-=======
-		d.genContainersAndVolumes(devContainer, ops.Container, ops.DevImage, ops.StorageClass)
->>>>>>> dd4cf3d7
+		d.genContainersAndVolumes(devContainer, ops.Container, ops.DevImage, ops.StorageClass, false)
 	if err != nil {
 		return err
 	}
