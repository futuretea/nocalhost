/*
* Copyright (C) 2021 THL A29 Limited, a Tencent company.  All rights reserved.
* This source code is licensed under the Apache License Version 2.0.
 */

package controller

import (
	"context"
	"fmt"
	"github.com/pkg/errors"
	batchv1 "k8s.io/api/batch/v1"
	corev1 "k8s.io/api/core/v1"
	metav1 "k8s.io/apimachinery/pkg/apis/meta/v1"
	"nocalhost/internal/nhctl/const"
	"nocalhost/internal/nhctl/model"
)

type JobController struct {
	*Controller
}

const jobGeneratedJobPrefix = "job-generated-job-"

func (j *JobController) GetNocalhostDevContainerPod() (string, error) {
	checkPodsList, err := j.Client.ListPodsByJob(j.getGeneratedJobName())
	if err != nil {
		return "", err
	}
	return findDevPod(checkPodsList.Items)
}

func (j *JobController) getGeneratedJobName() string {
	return fmt.Sprintf("%s%s", jobGeneratedJobPrefix, j.GetName())
}

// ReplaceImage For Job, we can't replace the Job' image
// but create a job with dev container instead
func (j *JobController) ReplaceImage(ctx context.Context, ops *model.DevStartOptions) error {

	j.Client.Context(ctx)
	originJob, err := j.Client.GetJobs(j.GetName())
	if err != nil {
		return err
	}

	// Create a Job from origin Job's spec
	generatedJob := &batchv1.Job{
		ObjectMeta: metav1.ObjectMeta{
			Name:   j.getGeneratedJobName(),
			Labels: map[string]string{_const.DevWorkloadIgnored: "true"},
		},
		Spec: batchv1.JobSpec{
			Selector: originJob.Spec.Selector,
			Template: originJob.Spec.Template,
		},
	}

	if generatedJob.Spec.Template.ObjectMeta.Labels != nil {
		delete(generatedJob.Spec.Template.ObjectMeta.Labels, "controller-uid")
		delete(generatedJob.Spec.Template.ObjectMeta.Labels, "job-name")
	}
	if generatedJob.Spec.Selector != nil && generatedJob.Spec.Selector.MatchLabels != nil {
		delete(generatedJob.Spec.Selector.MatchLabels, "controller-uid")
	}

	devContainer, err := findContainerInJobSpec(generatedJob, ops.Container)
	if err != nil {
		return err
	}

	devContainer, sideCarContainer, devModeVolumes, err :=
<<<<<<< HEAD
		j.genContainersAndVolumes(devContainer, ops.Container, ops.StorageClass, false)
=======
		j.genContainersAndVolumes(devContainer, ops.Container, ops.DevImage, ops.StorageClass)
>>>>>>> dd4cf3d7
	if err != nil {
		return err
	}

	if ops.Container != "" {
		for index, c := range generatedJob.Spec.Template.Spec.Containers {
			if c.Name == ops.Container {
				generatedJob.Spec.Template.Spec.Containers[index] = *devContainer
				break
			}
		}
	} else {
		generatedJob.Spec.Template.Spec.Containers[0] = *devContainer
	}

	// Add volumes to deployment spec
	if generatedJob.Spec.Template.Spec.Volumes == nil {
		generatedJob.Spec.Template.Spec.Volumes = make([]corev1.Volume, 0)
	}
	generatedJob.Spec.Template.Spec.Volumes = append(generatedJob.Spec.Template.Spec.Volumes, devModeVolumes...)

	// delete user's SecurityContext
	generatedJob.Spec.Template.Spec.SecurityContext = &corev1.PodSecurityContext{}

	// disable readiness probes
	for i := 0; i < len(generatedJob.Spec.Template.Spec.Containers); i++ {
		generatedJob.Spec.Template.Spec.Containers[i].LivenessProbe = nil
		generatedJob.Spec.Template.Spec.Containers[i].ReadinessProbe = nil
		generatedJob.Spec.Template.Spec.Containers[i].StartupProbe = nil
		generatedJob.Spec.Template.Spec.Containers[i].SecurityContext = nil
	}

	generatedJob.Spec.Template.Spec.Containers =
		append(generatedJob.Spec.Template.Spec.Containers, *sideCarContainer)

	// Create generated deployment
	if _, err = j.Client.CreateJob(generatedJob); err != nil {
		return err
	}

	return waitingPodToBeReady(j.GetNocalhostDevContainerPod)
}

//func (j *JobController) Name() string {
//	return j.Controller.Name
//}

func (j *JobController) RollBack(reset bool) error {
	return j.Client.DeleteJob(j.getGeneratedJobName())
}

// GetPodList
// In DevMode, return pod list of generated Job.
// Otherwise, return pod list of original Job
func (j *JobController) GetPodList() ([]corev1.Pod, error) {
	if j.IsInDevMode() {
		pl, err := j.Client.ListPodsByJob(j.getGeneratedJobName())
		if err != nil {
			return nil, err
		}
		return pl.Items, nil
	}
	pl, err := j.Client.ListPodsByJob(j.GetName())
	if err != nil {
		return nil, err
	}
	return pl.Items, nil
}

func findContainerInJobSpec(job *batchv1.Job, containerName string) (*corev1.Container, error) {
	var devContainer *corev1.Container

	if containerName != "" {
		for index, c := range job.Spec.Template.Spec.Containers {
			if c.Name == containerName {
				return &job.Spec.Template.Spec.Containers[index], nil
			}
		}
		return nil, errors.New(fmt.Sprintf("Container %s not found", containerName))
	} else {
		if len(job.Spec.Template.Spec.Containers) > 1 {
			return nil, errors.New(
				fmt.Sprintf(
					"There are more than one container defined," +
						"please specify one to start developing",
				),
			)
		}
		if len(job.Spec.Template.Spec.Containers) == 0 {
			return nil, errors.New("No container defined ???")
		}
		devContainer = &job.Spec.Template.Spec.Containers[0]
	}
	return devContainer, nil
}<|MERGE_RESOLUTION|>--- conflicted
+++ resolved
@@ -70,11 +70,7 @@
 	}
 
 	devContainer, sideCarContainer, devModeVolumes, err :=
-<<<<<<< HEAD
-		j.genContainersAndVolumes(devContainer, ops.Container, ops.StorageClass, false)
-=======
-		j.genContainersAndVolumes(devContainer, ops.Container, ops.DevImage, ops.StorageClass)
->>>>>>> dd4cf3d7
+		j.genContainersAndVolumes(devContainer, ops.Container, ops.DevImage, ops.StorageClass, false)
 	if err != nil {
 		return err
 	}
