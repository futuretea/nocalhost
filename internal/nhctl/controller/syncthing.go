/*
* Copyright (C) 2021 THL A29 Limited, a Tencent company.  All rights reserved.
* This source code is licensed under the Apache License Version 2.0.
 */

package controller

import (
	"fmt"
	"github.com/pkg/errors"
	corev1 "k8s.io/api/core/v1"
	metav1 "k8s.io/apimachinery/pkg/apis/meta/v1"
	_const "nocalhost/internal/nhctl/const"
	"nocalhost/internal/nhctl/nocalhost"
	"nocalhost/internal/nhctl/profile"
	"nocalhost/internal/nhctl/syncthing/network/req"
	"nocalhost/internal/nhctl/syncthing/ports"
	secret_config "nocalhost/internal/nhctl/syncthing/secret-config"
	"os"
	"path/filepath"
	"strconv"

	"golang.org/x/crypto/bcrypt"

	"nocalhost/internal/nhctl/syncthing"
	"nocalhost/pkg/nhctl/log"
)

func (c *Controller) NewSyncthing(container string, localSyncDir []string, syncDouble bool) (
	*syncthing.Syncthing, error,
) {
	var err error
	remotePath := c.GetWorkDir(container)
	appProfile, err := c.GetProfileForUpdate()
	if err != nil {
		return nil, err
	}
	defer func() {
		if appProfile != nil {
			_ = appProfile.CloseDb()
		}
	}()
	svcProfile := appProfile.SvcProfileV2(c.Name, c.Type.String())
	remotePort := svcProfile.RemoteSyncthingPort
	remoteGUIPort := svcProfile.RemoteSyncthingGUIPort
	localListenPort := svcProfile.LocalSyncthingPort
	localGuiPort := svcProfile.LocalSyncthingGUIPort

	if remotePort == 0 {
		remotePort, err = ports.GetAvailablePort()
		if err != nil {
			return nil, err
		}
		svcProfile.RemoteSyncthingPort = remotePort
	}

	if remoteGUIPort == 0 {
		remoteGUIPort, err = ports.GetAvailablePort()
		if err != nil {
			return nil, err
		}
		svcProfile.RemoteSyncthingGUIPort = remoteGUIPort
	}

	if localGuiPort == 0 {
		localGuiPort, err = ports.GetAvailablePort()
		if err != nil {
			return nil, err
		}
		svcProfile.LocalSyncthingGUIPort = localGuiPort
	}

	if localListenPort == 0 {
		localListenPort, err = ports.GetAvailablePort()
		if err != nil {
			return nil, err
		}
		svcProfile.LocalSyncthingPort = localListenPort
	}

	hash, err := bcrypt.GenerateFromPassword([]byte(syncthing.Nocalhost), 0)
	if err != nil {
		log.Debugf("couldn't hash the password %s", err)
		hash = []byte("")
	}
	sendMode := _const.DefaultSyncType
	if !syncDouble {
		sendMode = _const.SendOnlySyncType
	}
	localHomeDir := c.GetApplicationSyncDir()
	logPath := filepath.Join(c.GetApplicationSyncDir(), syncthing.LogFile)

	s := &syncthing.Syncthing{
		APIKey:           syncthing.DefaultAPIKey,
		GUIPassword:      "nocalhost",
		GUIPasswordHash:  string(hash),
		BinPath:          filepath.Join(nocalhost.GetSyncThingBinDir(), syncthing.GetBinaryName()),
		Client:           syncthing.NewAPIClient(),
		FileWatcherDelay: syncthing.DefaultFileWatcherDelay,
		GUIAddress:       fmt.Sprintf("%s:%d", syncthing.Bind, localGuiPort),
		// TODO Be Careful if ResourcePath is not application path, Local
		// syncthing HOME PATH will be used for cert and config.xml
		LocalHome:        localHomeDir,
		RemoteHome:       syncthing.RemoteHome,
		LogPath:          logPath,
		RemoteAddress:    fmt.Sprintf("%s:%d", syncthing.Bind, remotePort),
		RemoteDeviceID:   syncthing.DefaultRemoteDeviceID,
		RemoteGUIAddress: fmt.Sprintf("%s:%d", syncthing.Bind, remoteGUIPort),
		RemoteGUIPort:    remoteGUIPort,
		RemotePort:       remotePort,
		LocalGUIPort:     localGuiPort,
		LocalPort:        localListenPort,
		ListenAddress:    fmt.Sprintf("%s:%d", syncthing.Bind, localListenPort),
		Type:             sendMode, // sendonly mode
		IgnoreDelete:     true,
		Folders:          []*syncthing.Folder{},
		RescanInterval:   "300",
	}
	svcConfig, _ := c.GetConfig()
	devConfig := svcConfig.GetContainerDevConfigOrDefault(container)
	if devConfig != nil && devConfig.Sync != nil {
<<<<<<< HEAD
		s.EnableParseFromGitIgnore = devConfig.Sync.Mode == profile.GitIgnoreMode
=======
		s.EnableParseFromGitIgnore = devConfig.Sync.Mode == _const.PatternMode
>>>>>>> 5315962a
		s.SyncedPattern = devConfig.Sync.FilePattern
		s.IgnoredPattern = devConfig.Sync.IgnoreFilePattern
	}

	// TODO, warn: multi local sync dir is Deprecated, now it's implement by IgnoreFiles
	// before creating syncthing sidecar, it need to know how many directories it should sync
	index := 1
	for _, sync := range localSyncDir {
		result, err := syncthing.IsSubPathFolder(sync, localSyncDir)
		// TODO considering continue on err
		if err != nil {
			return nil, err
		}
		if !result {
			s.Folders = append(
				s.Folders,
				&syncthing.Folder{
					Name:       strconv.Itoa(index),
					LocalPath:  sync,
					RemotePath: remotePath,
				},
			)
			index++
		}
	}
	_ = appProfile.Save()
	return s, nil
}

func (c *Controller) NewSyncthingHttpClient(reqTimeoutSecond int) *req.SyncthingHttpClient {
	svcProfile, _ := c.GetProfile()

	return req.NewSyncthingHttpClient(
		fmt.Sprintf("127.0.0.1:%d", svcProfile.LocalSyncthingGUIPort),
		syncthing.DefaultAPIKey,
		syncthing.DefaultRemoteDeviceID,
		syncthing.DefaultFolderName,
		reqTimeoutSecond,
	)
}

func (c *Controller) CreateSyncThingSecret(container string, localSyncDir []string, duplicateDevMode bool) error {

	// Delete service folder
	dir := c.GetApplicationSyncDir()
	if err2 := os.RemoveAll(dir); err2 != nil {
		log.Logf("Failed to delete dir: %s before starting syncthing, err: %v", dir, err2)
	}

	newSyncthing, err := c.NewSyncthing(container, localSyncDir, false)
	if err != nil {
		return errors.Wrap(err, "Failed to create syncthing process, please try again")
	}
	// set syncthing secret
	config, err := newSyncthing.GetRemoteConfigXML()
	if err != nil {
		return err
	}

	syncSecret := &corev1.Secret{
		ObjectMeta: metav1.ObjectMeta{
			Name: c.GetSyncThingSecretName(duplicateDevMode),
		},
		Type: corev1.SecretTypeOpaque,
		Data: map[string][]byte{
			"config.xml": config,
			"cert.pem":   []byte(secret_config.CertPEM),
			"key.pem":    []byte(secret_config.KeyPEM),
		},
	}

	// check if secret exist
	exist, err := c.Client.GetSecret(syncSecret.Name)
	if exist.Name != "" {
		_ = c.Client.DeleteSecret(syncSecret.Name)
	}
	sc, err := c.Client.CreateSecret(syncSecret, metav1.CreateOptions{})
	if err != nil {
		return err
	}

	return c.UpdateSvcProfile(
		func(svcPro *profile.SvcProfileV2) error {
			if duplicateDevMode {
				svcPro.DuplicateDevModeSyncthingSecretName = sc.Name
			} else {
				svcPro.SyncthingSecret = sc.Name
			}
			return nil
		},
	)
}<|MERGE_RESOLUTION|>--- conflicted
+++ resolved
@@ -119,11 +119,7 @@
 	svcConfig, _ := c.GetConfig()
 	devConfig := svcConfig.GetContainerDevConfigOrDefault(container)
 	if devConfig != nil && devConfig.Sync != nil {
-<<<<<<< HEAD
-		s.EnableParseFromGitIgnore = devConfig.Sync.Mode == profile.GitIgnoreMode
-=======
-		s.EnableParseFromGitIgnore = devConfig.Sync.Mode == _const.PatternMode
->>>>>>> 5315962a
+		s.EnableParseFromGitIgnore = devConfig.Sync.Mode == _const.GitIgnoreMode
 		s.SyncedPattern = devConfig.Sync.FilePattern
 		s.IgnoredPattern = devConfig.Sync.IgnoreFilePattern
 	}
