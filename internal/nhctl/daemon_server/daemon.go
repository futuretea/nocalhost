--- conflicted
+++ resolved
@@ -218,15 +218,8 @@
 	// Recovering port forward
 	go pfManager.RecoverAllPortForward()
 
-<<<<<<< HEAD
-	//// Recovering syncthing
-	//if err = recoverSyncthing(); err != nil {
-	//	log.LogE(err)
-	//}
-=======
 	// Recovering syncthing
 	go recoverSyncthing()
->>>>>>> 36593da5
 
 	select {
 	case <-daemonCtx.Done():
