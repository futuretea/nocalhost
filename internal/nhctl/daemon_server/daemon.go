--- conflicted
+++ resolved
@@ -66,7 +66,6 @@
 		return errors.Wrap(err, "")
 	}
 
-<<<<<<< HEAD
 	// run the dev event listener
 	if !isSudoUser {
 		appmeta_manager.Init()
@@ -93,17 +92,6 @@
 			return nil
 		})
 		appmeta_manager.Start()
-=======
-	// Recovering port forward
-	if err = pfManager.RecoverAllPortForward(); err != nil {
-		log.LogE(err)
-	}
-
-	// Recovering syncthing
-	// nhctl sync bookinfo -d productpage --resume --kubeconfig /Users/xxx/.nh/plugin/kubeConfigs/293_config
-	if err = recoverSyncthing(); err != nil {
-		log.LogE(err)
->>>>>>> 4fbf810b
 	}
 
 	go func() {
@@ -142,7 +130,7 @@
 	}
 
 	// Recovering syncthing
-	// nhctl sync bookinfo -d productpage --resume --kubeconfig /Users/xinxinhuang/.nh/plugin/kubeConfigs/293_config
+	// nhctl sync bookinfo -d productpage --resume --kubeconfig /Users/xxx/.nh/plugin/kubeConfigs/293_config
 	if err = recoverSyncthing(); err != nil {
 		log.LogE(err)
 	}
