--- conflicted
+++ resolved
@@ -133,9 +133,19 @@
 		}
 		if len(request.AppName) != 0 {
 			availableAppName := getAvailableAppName(ns, request.KubeConfig)
+			nid := ""
+			nameList := make([]string, 0)
+			for _, aa := range availableAppName {
+				nameList = append(nameList, aa.Name)
+				if aa.Name == request.AppName {
+					nid = aa.Nid
+				}
+				break
+			}
+
 			return item.Result{
 				Namespace:   ns,
-				Application: []item.App{getApp(availableAppName, ns, request.AppName, s, request.Label)},
+				Application: []item.App{getApp(nameList, ns, request.AppName, nid, s, request.Label)},
 			}
 		}
 		// it's cluster kubeconfig
@@ -221,8 +231,15 @@
 		serviceMap := make(map[string]*profile.SvcProfileV2)
 		appNameList := make([]string, 0, 0)
 		if len(request.AppName) != 0 {
-			serviceMap = getServiceProfile(ns, request.AppName)
-			appNameList = getAvailableAppName(ns, request.KubeConfig)
+			appNameAndNidList := getAvailableAppName(ns, request.KubeConfig)
+			nid := ""
+			for _, an := range appNameAndNidList {
+				appNameList = append(appNameList, an.Name)
+				if an.Name == request.AppName {
+					nid = an.Nid
+				}
+			}
+			serviceMap = getServiceProfile(ns, request.AppName, nid)
 		}
 
 		c := s.Criteria().
@@ -277,7 +294,11 @@
 
 func getApplicationByNs(namespace, kubeconfigPath string, search *resouce_cache.Searcher, label map[string]string) item.Result {
 	result := item.Result{Namespace: namespace}
-	nameList := getAvailableAppName(namespace, kubeconfigPath)
+	nameAndNidList := getAvailableAppName(namespace, kubeconfigPath)
+	nameList := make([]string, 0)
+	for _, n := range nameAndNidList {
+		nameList = append(nameList, n.Name)
+	}
 	okChan := make(chan struct{}, 2)
 	go func() {
 		time.Sleep(time.Second * 10)
@@ -285,15 +306,15 @@
 	}()
 	var wg sync.WaitGroup
 	var lock sync.Mutex
-	for _, name := range nameList {
+	for _, name := range nameAndNidList {
 		wg.Add(1)
-		go func(finalName string) {
-			app := getApp(nameList, namespace, finalName, search, label)
+		go func(finalName, nid string) {
+			app := getApp(nameList, namespace, finalName, nid, search, label)
 			lock.Lock()
 			result.Application = append(result.Application, app)
 			lock.Unlock()
 			wg.Done()
-		}(name)
+		}(name.Name, name.Nid)
 	}
 	go func() {
 		wg.Wait()
@@ -379,20 +400,14 @@
 	return result
 }
 
-<<<<<<< HEAD
 type AppNameAndNid struct {
 	Name string
 	Nid  string
 }
 
 func getAvailableAppName(namespace, kubeconfig string) []AppNameAndNid {
-	applicationMetaList := InitDefaultAppIfNecessary(namespace, kubeconfig)
+	applicationMetaList := GetAllApplicationWithDefaultApp(namespace, kubeconfig)
 	var availableAppName []AppNameAndNid
-=======
-func getAvailableAppName(namespace, kubeconfig string) []string {
-	applicationMetaList := GetAllApplicationWithDefaultApp(namespace, kubeconfig)
-	var availableAppName []string
->>>>>>> 5af092fe
 	for _, meta := range applicationMetaList {
 		if meta != nil {
 			availableAppName = append(availableAppName, AppNameAndNid{Name: meta.Application, Nid: meta.NamespaceId})
