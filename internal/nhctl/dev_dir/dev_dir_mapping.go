package dev_dir

import (
	"fmt"
	"github.com/pkg/errors"
	"nocalhost/internal/nhctl/fp"
	"nocalhost/pkg/nhctl/log"
)

var NO_DEFAULT_PACK = errors.New("Current Svc pack not found ")

// get associate path of svcPack
// if no path match, try with svc with none container
func (svcPack *SvcPack) GetAssociatePath() DevPath {
	if !svcPack.valid() {
		log.Logf("Current svc is invalid to get associate path, %v", svcPack)
		return ""
	}

	var path DevPath
	if err := Get(
		func(dirMapping *DevDirMapping, pathToPack map[DevPath][]*SvcPack) error {
			if _, ok := dirMapping.PackToPath[svcPack.Key()]; ok {
				path = dirMapping.PackToPath[svcPack.Key()]
			} else {
				path = dirMapping.PackToPath[svcPack.keyWithoutContainer()]
			}
			return nil
		},
	); err != nil {
		log.ErrorE(err, fmt.Sprintf("Current svc is fail to get associate path, %v", svcPack))
		return ""
	}
	return path
}

// return "" if error occur
func (svcPack *SvcPack) GetKubeConfigBytes() string {
	if !svcPack.valid() {
		log.Logf("Current svc is invalid to get associate path, %v", svcPack)
		return ""
	}

	var kubeconfigContent string
	if err := Get(
		func(dirMapping *DevDirMapping, pathToPack map[DevPath][]*SvcPack) error {
			if _, ok := dirMapping.PackToPath[svcPack.Key()]; ok {
				kubeconfigContent = dirMapping.PackToKubeConfigBytes[svcPack.Key()]
			} else {
				kubeconfigContent = dirMapping.PackToKubeConfigBytes[svcPack.keyWithoutContainer()]
			}
			return nil
		},
	); err != nil {
		log.ErrorE(err, fmt.Sprintf("Current svc is fail to get associate path, %v", svcPack))
		return ""
	}
	return kubeconfigContent
}

func (svcPack *SvcPack) UnAssociatePath() {
	if !svcPack.valid() {
		log.Logf("Current svc is invalid to get associate path, %v", svcPack)
	}

	if err := Update(
		func(dirMapping *DevDirMapping, pathToPack map[DevPath][]*SvcPack) error {
			delete(dirMapping.PackToPath, svcPack.Key())
			delete(dirMapping.PackToPath, svcPack.keyWithoutContainer())
			return nil
		},
	); err != nil {
		log.ErrorE(err, fmt.Sprintf("Current svc is fail to get associate path, %v", svcPack))
	}
}

// return error if not found
func (d DevPath) GetDefaultPack() (*SvcPack, error) {
	return getDefaultPack(d)
}

func (d DevPath) GetAllPacks() *AllSvcPackAssociateByPath {
	return getAllPacks(d)
}

// Associate setAsDefaultSvc:
// if this dev path has been associate by svc && [setAsDefaultSvc==true]
// replace the default svc to the path
//
// setAsDefaultSvc==false when data migration
func (d DevPath) Associate(specifyPack *SvcPack, kubeconfig string, setAsDefaultSvc bool) error {
	if !specifyPack.valid() {
		return errors.New("Svc pack is invalid")
	}

	// step.1 remove all mapping from specify pack
	// step.2 build mapping from specifyPack to current path and associate kubeconfig and pack
	// step.3 mark specifyPack as default pack to current path

	return d.removePackAndThen(
		specifyPack,
		func(dirMapping *DevDirMapping, pathToPack map[DevPath][]*SvcPack) error {
			kubeconfigContent := fp.NewFilePath(kubeconfig).ReadFile()
			if kubeconfigContent == "" {
				log.Log("Associate Svc %s but kubeconfig is nil", specifyPack.Key())
				return nil
			}

			dirMapping.PackToKubeConfigBytes[specifyPack.Key()] = kubeconfigContent
			dirMapping.PackToKubeConfigBytes[specifyPack.keyWithoutContainer()] = kubeconfigContent

			dirMapping.PackToPath[specifyPack.Key()] = d
			dirMapping.PackToPath[specifyPack.keyWithoutContainer()] = d

<<<<<<< HEAD
			if _, hasBeenSet := dirMapping.PathToDefaultPackKey[d]; hasBeenSet && setAsDefaultSvc {
=======
			if _, hasBeenSet := dirMapping.PathToDefaultPackKey[d]; setAsDefaultSvc || !hasBeenSet {
>>>>>>> 288fd21f
				dirMapping.PathToDefaultPackKey[d] = specifyPack.Key()
			}

			return nil
		},
	)
}

func (d DevPath) RemovePack(specifyPack *SvcPack) error {
	return d.removePackAndThen(specifyPack, nil)
}

func (d DevPath) removePackAndThen(
	specifyPack *SvcPack,
	fun func(dirMapping *DevDirMapping,
	pathToPack map[DevPath][]*SvcPack) error) error {
	if !specifyPack.valid() {
		return errors.New("Svc pack is invalid")
	}

	return Update(
		func(dirMapping *DevDirMapping, pathToPack map[DevPath][]*SvcPack) error {
			specifyPackKey := specifyPack.Key()
			devPathBefore := dirMapping.PackToPath[specifyPack.Key()]

			beforePacks := doGetAllPacks(devPathBefore, dirMapping, pathToPack)

			// step.1 remove or modify the before path's default packKey
			// step.2 remove mapping of specify pack to current path
			// stop.3 call fun

			// 1 -
			// if specify Svc has been associate with before path and if it is a default
			// pack of a path, should modify or remove the default Svc pack of the path
			//
			{
				// remove [path -> defaultSvc] directly if len==1
				if len(beforePacks.Packs) == 1 {
					delete(dirMapping.PathToDefaultPackKey, d)

					// modify [path -> defaultSvc] if defaultSvc == specifyPackKey
				} else if beforePacks.DefaultSvcPackKey == specifyPackKey {

					// modify the before path's default packKey to a random packKey
					for random, _ := range beforePacks.Packs {
						if random != specifyPackKey {
							dirMapping.PathToDefaultPackKey[devPathBefore] = random
						}
					}
				} else {
					// do not need to remove default pack key
				}
			}

			// 2 -
			delete(dirMapping.PackToPath, specifyPack.Key())

			// 3 -
			if fun == nil {
				return nil
			} else {
				return fun(dirMapping, pathToPack)
			}
		},
	)
}

func (svcPack *SvcPack) valid() bool {
	return svcPack != nil &&
		svcPack.Ns != "" && svcPack.App != "" &&
		svcPack.SvcType != "" && svcPack.Svc != ""
}

func getDefaultPack(path DevPath) (*SvcPack, error) {
	packs := getAllPacks(path)
	defaultSvcPackKey := packs.DefaultSvcPackKey

	if pack, ok := packs.Packs[defaultSvcPackKey]; ok {
		return pack, nil
	}

	return nil, NO_DEFAULT_PACK
}

// list all pack associate with this path
// this method will not access the db
func doGetAllPacks(path DevPath, dirMapping *DevDirMapping, pathToPack map[DevPath][]*SvcPack) *AllSvcPackAssociateByPath {
	var r *AllSvcPackAssociateByPath

	packs, ok := pathToPack[path]

	defaultSvcPackKey := dirMapping.PathToDefaultPackKey[path]

	allpacks := make(map[SvcPackKey]*SvcPack, 0)
	KubeConfigs := make(map[SvcPackKey]string, 0)
	if ok {
		for _, pack := range packs {
			packKey := pack.Key()
			allpacks[packKey] = pack
			KubeConfigs[packKey] = dirMapping.PackToKubeConfigBytes[packKey]
		}
	}

	r = &AllSvcPackAssociateByPath{
		Packs:             allpacks,
		DefaultSvcPackKey: defaultSvcPackKey,
		Kubeconfigs:       KubeConfigs,
	}
	return r
}

// list all pack associate with this path
func getAllPacks(path DevPath) *AllSvcPackAssociateByPath {
	var r *AllSvcPackAssociateByPath
	if err := Get(
		func(dirMapping *DevDirMapping, pathToPack map[DevPath][]*SvcPack) error {
			r = doGetAllPacks(path, dirMapping, pathToPack)
			return nil
		},
	); err != nil {
		return nil
	}
	return r
}<|MERGE_RESOLUTION|>--- conflicted
+++ resolved
@@ -112,11 +112,7 @@
 			dirMapping.PackToPath[specifyPack.Key()] = d
 			dirMapping.PackToPath[specifyPack.keyWithoutContainer()] = d
 
-<<<<<<< HEAD
-			if _, hasBeenSet := dirMapping.PathToDefaultPackKey[d]; hasBeenSet && setAsDefaultSvc {
-=======
 			if _, hasBeenSet := dirMapping.PathToDefaultPackKey[d]; setAsDefaultSvc || !hasBeenSet {
->>>>>>> 288fd21f
 				dirMapping.PathToDefaultPackKey[d] = specifyPack.Key()
 			}
 
