/*
* Copyright (C) 2021 THL A29 Limited, a Tencent company.  All rights reserved.
* This source code is licensed under the Apache License Version 2.0.
 */

package appmeta_manager

import (
	"crypto/sha256"
	"encoding"
	"errors"
	"fmt"
	v1 "k8s.io/api/core/v1"
	"nocalhost/internal/nhctl/appmeta"
	"nocalhost/pkg/nhctl/log"
	"sync"
)

var (
	supervisor = &Supervisor{
		deck: sync.Map{},
	}
)

type Supervisor struct {
	// deck map[string]*applicationSecretWatcher
	deck sync.Map
}

func UpdateApplicationMetasManually(ns string, configBytes []byte, secretName string, secret *v1.Secret) error {
	asw := supervisor.inDeck(ns, configBytes)
	if asw == nil {
		return errors.New("Error while update application manually cause by asw is nil ")
	}
	if secret == nil {
		err := asw.Delete(ns + "/" + secretName)
		log.Infof("receive delete secret operation, name: %s, err: %v", secretName, err)
		return err
	} else {
		err := asw.CreateOrUpdate(ns+"/"+secretName, secret)
		log.Infof("receive update secret operation, name: %s, err: %v", secretName, err)
		return err
	}
}

func GetApplicationMetas(ns string, configBytes []byte) []*appmeta.ApplicationMeta {
	asw := supervisor.inDeck(ns, configBytes)

	if asw == nil {
		return []*appmeta.ApplicationMeta{}
	}
	return asw.GetApplicationMetas()
}

func GetApplicationMeta(ns, appName string, configBytes []byte) *appmeta.ApplicationMeta {
	asw := supervisor.inDeck(ns, configBytes)

	// asw may nil if prepare fail
	return asw.GetApplicationMeta(appName, ns)
}

func (s *Supervisor) getIDeck(ns string, configBytes []byte) *applicationSecretWatcher {
	if loaded, ok := s.deck.Load(s.key(ns, configBytes)); ok {
		if asw, ok := loaded.(*applicationSecretWatcher); ok {
			return asw
		}
	}
	return nil
}

func (s *Supervisor) inDeck(ns string, configBytes []byte) *applicationSecretWatcher {
	if asw := s.getIDeck(ns, configBytes); asw != nil {
		return asw
	}
	watchDeck := s.key(ns, configBytes)

	watcher := NewApplicationSecretWatcher(configBytes, ns)

	log.Infof("Prepare SecretWatcher for ns %s", ns)
	if err := watcher.Prepare(); err != nil {
		log.TLogf(
			"MetaSecret", "Error while get application in deck from ns %s.. "+
				"return empty array.., Error: %s", ns, err.Error(),
		)
		return nil
	}

	log.Infof("Prepare complete, start to watch for ns %s", ns)
	go func() {
		watcher.Watch()
		s.outDeck(ns, configBytes)
	}()

	if _, hasBeenStored := s.deck.LoadOrStore(watchDeck, watcher); hasBeenStored {
		watcher.Quit()
	}

	helmSecretWatcher := NewHelmSecretWatcher(configBytes, ns)
	log.Infof("Prepare HelmSecretWatcher for ns %s", ns)
	installedSecretRls, err := helmSecretWatcher.Prepare()

	// prevent appmeta watcher initial fail
	if err != nil {
		log.ErrorE(err, "Fail to init helm secret Watcher, and helm watch feature will not be enable")
		return watcher
	}

	helmConfigmapWatcher := NewHelmCmWatcher(configBytes, ns)
	log.Infof("Prepare HelmCmWatcher for ns %s", ns)
	installedCmRls, err := helmConfigmapWatcher.Prepare()
	// prevent appmeta watcher initial fail
	if err != nil {
		log.ErrorE(err, "Fail to init helm cm Watcher, and helm watch feature will not be enable")
		return watcher
	}

	// for o(1)
	sets := make(map[string]interface{})
	for _, rl := range installedSecretRls {
		sets[rl] = ""
	}
	for _, rl := range installedCmRls {
		sets[rl] = ""
	}

	//c, err := clientcmd.RESTConfigFromKubeConfig(configBytes)
	//if err != nil {
	//	log.ErrorE(err, "Fail to init clientSet, and helm watch feature will not be enable")
	//	return watcher
	//}
	//c.RateLimiter = flowcontrol.NewTokenBucketRateLimiter(10000, 10000)
	//clientSet, err := kubernetes.NewForConfig(c)
	//if err != nil {
	//	log.ErrorE(err, "Fail to init clientSet, and helm watch feature will not be enable")
	//	return watcher
	//}

	// we should delete those application installed by helm (still record in secrets)
	// but already deleted
	//list, err := clientSet.CoreV1().Secrets(ns).List(context.TODO(), metav1.ListOptions{})
	//if err != nil {
	//	log.ErrorE(err, "Fail to init searcher, and helm watch feature will not be enable")
	//	return watcher
	//}
	//for _, v := range list.Items {
	//	if v.Type == appmeta.SecretType {
	//		needToDestroy := false
	//
	//		decode, err := appmeta.Decode(&v)
	//		if err != nil {
	//			// delete the secret that can not be correctly decode
	//			log.TLogf(
	//				"Watcher", "Application Secret '%s' will be deleted, "+
	//					"the secret is broken.",
	//				v.Name,
	//			)
	//
	//			needToDestroy = true
	//		} else if _, ok := sets[decode.HelmReleaseName]; !ok && decode.IsInstalled() && decode.ApplicationType.IsHelm() {
	//
	//			// delete the secret that do not have correspond helm rls
	//			log.TLogf(
	//				"Watcher", "Application Secret '%s' will be deleted, "+
	//					"correspond helm rls is deleted.",
	//				v.Name,
	//			)
	//
	//			needToDestroy = true
	//		}
	//
	//		if needToDestroy {
	//			if err := clientSet.CoreV1().
	//				Secrets(ns).
	//				Delete(context.TODO(), v.Name, metav1.DeleteOptions{}); err != nil {
	//				log.Error(
	//					err, "Application Secret '%s' from ns %s need to deleted "+
	//						"but fail.",
	//					v.Name, ns,
	//				)
	//			} else {
	//				log.TLogf(
	//					"Watcher", "Application Secret '%s' from ns %s has been be deleted. ",
	//					v.Name, ns,
	//				)
	//			}
	//		}
	//	}
	//}

	go func() {
		helmSecretWatcher.Watch()
	}()
	go func() {
		helmConfigmapWatcher.Watch()
	}()

	return watcher
}

func (s *Supervisor) outDeck(ns string, configBytes []byte) {
	s.deck.Delete(s.key(ns, configBytes))
}

func (s *Supervisor) key(ns string, configBytes []byte) string {
	sha := sha256.New()
	sha.Write(configBytes)

	marshaler, ok := sha.(encoding.BinaryMarshaler)
	if !ok {
		log.Fatal("first does not implement encoding.BinaryMarshaler")
	}

	state, err := marshaler.MarshalBinary()
	if err != nil {
		log.Fatal("unable to marshal hash:", err)
	}

	return fmt.Sprintf("%s[%s]", ns, string(state))
}

// GetAllApplicationMetasWithDeepClone get all developing application, will not update appmeta.ApplicationMeta
<<<<<<< HEAD
func GetAllApplicationMetas() []*appmeta.ApplicationMeta {
	if supervisor == nil {
		return nil
	}
	metas := make([]*appmeta.ApplicationMeta, 0)

	supervisor.deck.Range(
		func(key, value interface{}) bool {
			if value != nil {
				if asw, ok := value.(*applicationSecretWatcher); ok {
					metas = append(metas, asw.GetApplicationMetas()...)
=======
func GetAllApplicationMetasWithDeepClone() []*appmeta.ApplicationMeta {
	supervisor.lock.Lock()
	defer supervisor.lock.Unlock()
	metas := make([]*appmeta.ApplicationMeta, len(supervisor.deck))
	for _, watcher := range supervisor.deck {
		if watcher != nil {
			for _, meta := range watcher.applicationMetas {
				if meta != nil {
					metas = append(metas, meta)
>>>>>>> 5a0508d8
				}
			}
			return true
		},
	)
	return metas
}<|MERGE_RESOLUTION|>--- conflicted
+++ resolved
@@ -25,6 +25,8 @@
 type Supervisor struct {
 	// deck map[string]*applicationSecretWatcher
 	deck sync.Map
+	// lock map[string]*sync.lock
+	lock sync.Map
 }
 
 func UpdateApplicationMetasManually(ns string, configBytes []byte, secretName string, secret *v1.Secret) error {
@@ -68,12 +70,29 @@
 	return nil
 }
 
+func (s *Supervisor) getLock(ns string, configBytes []byte) *sync.Mutex {
+	key := s.key(ns, configBytes)
+
+	store, _ := s.lock.LoadOrStore(key, &sync.Mutex{})
+	if asw, ok := store.(*sync.Mutex); ok {
+		return asw
+	}else {
+
+		// that's cloud not happened
+		return &sync.Mutex{}
+	}
+}
+
 func (s *Supervisor) inDeck(ns string, configBytes []byte) *applicationSecretWatcher {
 	if asw := s.getIDeck(ns, configBytes); asw != nil {
 		return asw
 	}
+
+	lock := s.getLock(ns, configBytes)
+	lock.Lock()
+	defer lock.Unlock()
+
 	watchDeck := s.key(ns, configBytes)
-
 	watcher := NewApplicationSecretWatcher(configBytes, ns)
 
 	log.Infof("Prepare SecretWatcher for ns %s", ns)
@@ -219,7 +238,6 @@
 }
 
 // GetAllApplicationMetasWithDeepClone get all developing application, will not update appmeta.ApplicationMeta
-<<<<<<< HEAD
 func GetAllApplicationMetas() []*appmeta.ApplicationMeta {
 	if supervisor == nil {
 		return nil
@@ -231,17 +249,6 @@
 			if value != nil {
 				if asw, ok := value.(*applicationSecretWatcher); ok {
 					metas = append(metas, asw.GetApplicationMetas()...)
-=======
-func GetAllApplicationMetasWithDeepClone() []*appmeta.ApplicationMeta {
-	supervisor.lock.Lock()
-	defer supervisor.lock.Unlock()
-	metas := make([]*appmeta.ApplicationMeta, len(supervisor.deck))
-	for _, watcher := range supervisor.deck {
-		if watcher != nil {
-			for _, meta := range watcher.applicationMetas {
-				if meta != nil {
-					metas = append(metas, meta)
->>>>>>> 5a0508d8
 				}
 			}
 			return true
