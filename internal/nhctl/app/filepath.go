/*
Copyright 2020 The Nocalhost Authors.
Licensed under the Apache License, Version 2.0 (the "License");
you may not use this file except in compliance with the License.
You may obtain a copy of the License at
    http://www.apache.org/licenses/LICENSE-2.0
Unless required by applicable law or agreed to in writing, software
distributed under the License is distributed on an "AS IS" BASIS,
WITHOUT WARRANTIES OR CONDITIONS OF ANY KIND, either express or implied.
See the License for the specific language governing permissions and
limitations under the License.
*/

package app

import (
	"nocalhost/internal/nhctl/nocalhost"
	"path/filepath"
)

func (a *Application) getGitDir() string {
	return filepath.Join(a.GetHomeDir(), DefaultResourcesDir)
}

<<<<<<< HEAD
func (a *Application) getUpgradeGitDir() string {
	return filepath.Join(a.GetHomeDir(), DefaultUpgradeResourcesDir)
}

func (a *Application) getUpgradeConfigPathInGitResourcesDir(configName string) string {
	if configName == "" {
		return filepath.Join(a.getUpgradeGitDir(), DefaultApplicationConfigDirName, DefaultConfigNameInGitNocalhostDir)
	} else {
		return filepath.Join(a.getUpgradeGitDir(), DefaultApplicationConfigDirName, configName)
	}
=======
func (a *Application) getGitNocalhostDir() string {
	return filepath.Join(a.getGitDir(), DefaultGitNocalhostDir)
>>>>>>> 26bef709
}

func (a *Application) getConfigPathInGitResourcesDir(configName string) string {
	if configName == "" {
		return filepath.Join(a.getGitDir(), DefaultGitNocalhostDir, DefaultConfigNameInGitNocalhostDir)
	} else {
		return filepath.Join(a.getGitDir(), DefaultGitNocalhostDir, configName)
	}
}

func (a *Application) GetPortSyncLogFile(deployment string) string {
	return filepath.Join(a.GetApplicationSyncDir(deployment), DefaultSyncLogFileName)
}

func (a *Application) GetPortForwardLogFile(deployment string) string {
	return filepath.Join(a.GetApplicationSyncDir(deployment), DefaultBackGroundPortForwardLogFileName)
}

func (a *Application) GetApplicationBackGroundOnlyPortForwardPidFile(deployment string) string {
	return filepath.Join(a.GetApplicationSyncDir(deployment), DefaultApplicationOnlyPortForwardPidFile)
}

func (a *Application) GetFileLockPath(deployment string) string {
	return filepath.Join(a.GetApplicationSyncDir(deployment), GetFileLockPath)
}

func (a *Application) GetApplicationSyncThingPidFile(deployment string) string {
	return filepath.Join(a.GetApplicationSyncDir(deployment), DefaultApplicationSyncPidFile)
}

func (a *Application) GetApplicationOnlyPortForwardPidFile(deployment string) string {
	return filepath.Join(a.GetApplicationSyncDir(deployment), DefaultApplicationOnlyPortForwardPidFile)
}

func (a *Application) GetApplicationBackGroundPortForwardPidFile(deployment string) string {
	return filepath.Join(a.GetApplicationSyncDir(deployment), DefaultApplicationSyncPortForwardPidFile)
}

func (a *Application) getProfilePath() string {
	return filepath.Join(a.GetHomeDir(), DefaultApplicationProfilePath)
}

func (a *Application) getProfileV2Path() string {
	return filepath.Join(a.GetHomeDir(), DefaultApplicationProfileV2Path)
}

// This path is independent from getConfigPathInGitResourcesDir()
func (a *Application) GetConfigPath() string {
	return filepath.Join(a.GetHomeDir(), DefaultApplicationConfigPath)
}

func (a *Application) GetConfigV2Path() string {
	return filepath.Join(a.GetHomeDir(), DefaultApplicationConfigV2Path)
}

func (a *Application) GetHomeDir() string {
	return nocalhost.GetAppDir(a.Name)
}<|MERGE_RESOLUTION|>--- conflicted
+++ resolved
@@ -22,7 +22,6 @@
 	return filepath.Join(a.GetHomeDir(), DefaultResourcesDir)
 }
 
-<<<<<<< HEAD
 func (a *Application) getUpgradeGitDir() string {
 	return filepath.Join(a.GetHomeDir(), DefaultUpgradeResourcesDir)
 }
@@ -33,10 +32,10 @@
 	} else {
 		return filepath.Join(a.getUpgradeGitDir(), DefaultApplicationConfigDirName, configName)
 	}
-=======
+}
+
 func (a *Application) getGitNocalhostDir() string {
 	return filepath.Join(a.getGitDir(), DefaultGitNocalhostDir)
->>>>>>> 26bef709
 }
 
 func (a *Application) getConfigPathInGitResourcesDir(configName string) string {
