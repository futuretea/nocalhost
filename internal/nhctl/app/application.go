--- conflicted
+++ resolved
@@ -39,7 +39,6 @@
 	"sort"
 	"strconv"
 	"strings"
-	"sync"
 	"syscall"
 	"time"
 
@@ -741,7 +740,7 @@
 }
 
 // record manual port-forward in rawConfig devPorts
-func(a *Application) AppendManualPortForwardToRawConfigDevPorts(svcName, way string, localPorts, remotePorts []int) error {
+func (a *Application) AppendManualPortForwardToRawConfigDevPorts(svcName, way string, localPorts, remotePorts []int) error {
 	if way == PortForwardDevPorts {
 		return nil
 	}
@@ -761,13 +760,13 @@
 
 // for background port-forward
 func (a *Application) PortForwardInBackGround(listenAddress []string, deployment, podName string, localPort, remotePort []int, way string) {
-	group := len(localPort)
+	//group := len(localPort)
 	if len(localPort) != len(remotePort) {
 		log.Fatalf("dev port forward fail, please check you devPort in config\n")
 	}
 	// wait group
-	var wg sync.WaitGroup
-	wg.Add(group)
+	//var wg sync.WaitGroup
+	//wg.Add(group)
 
 	// managing termination signal from the terminal. As you can see the stopCh
 	// gets closed to gracefully handle its termination.
@@ -780,18 +779,10 @@
 	a.AppendDevPortManual(deployment, way, &localPort, &remotePort)
 	log.Infof("localPort %v, remotePort %v", localPort, remotePort)
 	for key, sLocalPort := range localPort {
-<<<<<<< HEAD
-
-=======
+
 		// check if already exist port-forward, and kill old
 		_ = a.KillAlreadyExistPortForward(fmt.Sprintf("%d:%d", sLocalPort, remotePort[key]), deployment)
 
-		// stopCh control the port forwarding lifecycle. When it gets closed the
-		// port forward will terminate
-		stopCh := make(chan struct{}, group)
-		// readyCh communicate when the port forward is ready to get traffic
-		readyCh := make(chan struct{})
->>>>>>> 768ef8b1
 		key := key
 		sLocalPort := sLocalPort
 		devPod := fmt.Sprintf("%d:%d", sLocalPort, remotePort[key])
@@ -817,10 +808,13 @@
 				go func(readyCh chan struct{}) {
 					select {
 					case <-readyCh:
+						log.Info("Port forward is ready")
 						// append status each success port-forward
-						log.Info("Port forward is ready")
 						_ = a.AppendDevPortForward(deployment, fmt.Sprintf("%d:%d", sLocalPort, remotePort[key]))
+						_ = a.AppendDevPortForwardPID(deployment, fmt.Sprintf("%d:%d-%d", sLocalPort, remotePort[key], os.Getpid()))
 						_ = a.SetPortForwardedStatus(deployment, true)
+						a.CheckPidPortStatus(deployment, sLocalPort, remotePort[key], way)
+						a.SendHeartBeat(listenAddress[0], sLocalPort)
 					}
 				}(readyCh)
 
@@ -841,72 +835,16 @@
 				if err != nil {
 					log.WarnE(err, "Port-forward failed, reconnecting after 30 seconds...")
 					<-time.After(30 * time.Second)
-					//close(readyCh)
-					//return
 				} else {
-					log.Warn("Reconnecting after 10 seconds...")
-					<-time.After(10 * time.Second)
-					//close(readyCh)
+					log.Warn("Reconnecting after 30 seconds...")
+					<-time.After(30 * time.Second)
 				}
 				log.Info("Reconnecting...")
 			}
 		}()
-<<<<<<< HEAD
-
-		// send heartbeat
-		go func() {
-			for {
-				<-time.After(30 * time.Second)
-				//go func() {
-				log.Info("try send port-forward heartbeat")
-				err := a.SendPortForwardTCPHeartBeat(fmt.Sprintf("%s:%v", listenAddress[0], sLocalPort))
-				if err != nil {
-					log.Infof("send port-forward heartbeat with err %s", err.Error())
-				}
-				//}()
-			}
-		}()
-=======
-		go func(readyCh *chan struct{}) {
-			select {
-			case <-*readyCh:
-				// append status each success port-forward
-				_ = a.AppendDevPortForward(deployment, fmt.Sprintf("%d:%d", sLocalPort, remotePort[key]))
-				_ = a.AppendDevPortForwardPID(deployment, fmt.Sprintf("%d:%d-%d", sLocalPort, remotePort[key], os.Getpid()))
-				_ = a.SetPortForwardedStatus(deployment, true)
-				a.CheckPidPortStatus(deployment, sLocalPort, remotePort[key], way)
-				a.SendHeartBeat(listenAddress[0], sLocalPort)
-			}
-		}(&readyCh)
 
 		// sleep while
 		time.Sleep(time.Duration(2) * time.Second)
->>>>>>> 768ef8b1
-
-		// send heartbeat
-		//go func() {
-		//	for {
-		//		<-time.After(30 * time.Second)
-		//		go func() {
-		//			log.Info("try send port-forward heartbeat")
-		//			err := a.SendPortForwardTCPHeartBeat(fmt.Sprintf("%s:%v", listenAddress[0], sLocalPort))
-		//			if err != nil {
-		//				log.Info("send port-forward heartbeat with err %s", err.Error())
-		//			}
-		//		}()
-		//	}
-		//}()
-
-		// check pid port status
-		//go func() {
-		//	for {
-		//		go func() {
-		//			portStatus := port_forward.PidPortStatus(os.Getpid(), sLocalPort)
-		//			_ = a.AppendPortForwardStatus(deployment, fmt.Sprintf("%d:%d(%s-%s)", sLocalPort, remotePort[key], strings.ToTitle(way), portStatus))
-		//		}()
-		//		<-time.After(10 * time.Second)
-		//	}
-		//}()
 	}
 	log.Info("Done go routine")
 	// update profile addDevPod
@@ -927,7 +865,7 @@
 	for {
 		<-sigs
 		log.Info("Stop port forward")
-		wg.Done()
+		//wg.Done()
 	}
 }
 
@@ -983,15 +921,10 @@
 
 func (a *Application) SendPortForwardTCPHeartBeat(addressWithPort string) error {
 	conn, err := net.Dial("tcp", addressWithPort)
-<<<<<<< HEAD
-	if err != nil {
-		return errors.Wrap(err, "connect port-forward heartbeat address fail")
-		//log.Warnf("connect port-forward heartbeat address fail, %s", addressWithPort)
-=======
+
 	if err != nil || conn == nil {
 		log.Warnf("connect port-forward heartbeat address fail, %s", addressWithPort)
 		return nil
->>>>>>> 768ef8b1
 	}
 	// GET /heartbeat HTTP/1.1
 	_, err = conn.Write([]byte("ping"))
