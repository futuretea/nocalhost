/*
Copyright 2020 The Nocalhost Authors.
Licensed under the Apache License, Version 2.0 (the "License");
you may not use this file except in compliance with the License.
You may obtain a copy of the License at
    http://www.apache.org/licenses/LICENSE-2.0
Unless required by applicable law or agreed to in writing, software
distributed under the License is distributed on an "AS IS" BASIS,
WITHOUT WARRANTIES OR CONDITIONS OF ANY KIND, either express or implied.
See the License for the specific language governing permissions and
limitations under the License.
*/

package app

import (
	"context"
	"fmt"
	"io/ioutil"
	"net"
	"nocalhost/internal/nhctl/appmeta"
	"nocalhost/internal/nhctl/daemon_client"
	"nocalhost/internal/nhctl/model"
	"nocalhost/internal/nhctl/nocalhost"
	nocalhostDb "nocalhost/internal/nhctl/nocalhost/db"
	"nocalhost/internal/nhctl/profile"
	"nocalhost/internal/nhctl/utils"
	"os"
	"regexp"
	"strconv"
	"strings"
	"sync"
	"time"

	"gopkg.in/yaml.v3"
	v1 "k8s.io/api/apps/v1"
	corev1 "k8s.io/api/core/v1"
	port_forward "nocalhost/internal/nhctl/port-forward"
	"nocalhost/pkg/nhctl/clientgoutils"
	"nocalhost/pkg/nhctl/log"

	"github.com/pkg/errors"
)

const (

	// default is a special app type, it can be uninstalled neither installed
	// it's a virtual application to managed that those manifest out of Nocalhost management
	DefaultNocalhostApplication           = "default.application"
	DefaultNocalhostApplicationOperateErr = "default.application is a virtual application to managed that those manifest out of Nocalhost management so can't be install, uninstall, reset, etc."

	HelmReleaseName               = "meta.helm.sh/release-name"
	AppManagedByLabel             = "app.kubernetes.io/managed-by"
	AppManagedByNocalhost         = "nocalhost"
	NocalhostApplicationName      = "dev.nocalhost/application-name"
	NocalhostApplicationNamespace = "dev.nocalhost/application-namespace"
)

var (
	ErrNotFound = errors.New("Application not found")
)

type Application struct {
	Name       string
	NameSpace  string
	KubeConfig string

	// may nil, only for install or upgrade
	// dir use to load the user's resource
	ResourceTmpDir string

	appMeta *appmeta.ApplicationMeta

	// profileV2 is created and saved to leveldb when `install`
	// profileV2 will not be nil if you use NewApplication a get a Application
	// you can only get const data from it, such as Namespace,AppType...
	// don't save it to leveldb directly
	profileV2 *profile.AppProfileV2

	client *clientgoutils.ClientGoUtils

	// for upgrade
	upgradeSortedPreInstallManifest []string
	upgradeInstallManifest          []string
}

type SvcDependency struct {
	Name string   `json:"name" yaml:"name"`
	Type string   `json:"type" yaml:"type"`
	Jobs []string `json:"jobs" yaml:"jobs,omitempty"`
	Pods []string `json:"pods" yaml:"pods,omitempty"`
}

func (a *Application) GetAppMeta() *appmeta.ApplicationMeta {
	return a.appMeta
}

func (a *Application) moveProfileFromFileToLeveldb() error {

	profileV2 := &profile.AppProfileV2{}

	fBytes, err := ioutil.ReadFile(a.getProfileV2Path())
	if err != nil {
		return errors.Wrap(err, "")
	}
	err = yaml.Unmarshal(fBytes, profileV2)
	if err != nil {
		return errors.Wrap(err, "")
	}
	log.Log("Move profile to leveldb")

	return nocalhost.UpdateProfileV2(a.NameSpace, a.Name, profileV2)
}

// When new a application, kubeconfig is required to get meta in k8s cluster
// KubeConfig can be acquired from profile in leveldb
func NewApplication(name string, ns string, kubeconfig string, initClient bool) (*Application, error) {

	app := &Application{
		Name:       name,
		NameSpace:  ns,
		KubeConfig: kubeconfig,
	}

	var err error
	if app.appMeta, err = nocalhost.GetApplicationMeta(app.Name, app.NameSpace, app.KubeConfig); err != nil {
		return nil, err
	}
	if !app.appMeta.IsInstalled() {
		return nil, ErrNotFound
	}

	if db, err := nocalhostDb.OpenApplicationLevelDB(app.NameSpace, app.Name, true); err != nil {
		err = nocalhostDb.CreateApplicationLevelDB(app.NameSpace, app.Name, true) // Init leveldb dir
		if err != nil {
			return nil, err
		}
	} else {
		_ = db.Close()
	}

	if app.profileV2, err = nocalhost.GetProfileV2(app.NameSpace, app.Name); err != nil {
		if _, err := os.Stat(app.getProfileV2Path()); err == nil { // todo: hjh move to version upgrading
			if err = app.moveProfileFromFileToLeveldb(); err != nil {
				return nil, err
			}
		}

		app.profileV2 = generateProfileFromConfig(app.appMeta.Config)
		if err = nocalhost.UpdateProfileV2(app.NameSpace, app.Name, app.profileV2); err != nil {
			return nil, err
		}
	}

	//if len(appProfile.PreInstall) == 0 && len(app.configV2.ApplicationConfig.PreInstall) > 0 {
	//	appProfile.PreInstall = app.configV2.ApplicationConfig.PreInstall
	//	if err = nocalhost.UpdateProfileV2(app.NameSpace, app.Name, appProfile); err != nil {
	//		return nil, err
	//	}
	//}

	if kubeconfig != "" && kubeconfig != app.profileV2.Kubeconfig {
		app.profileV2.Kubeconfig = kubeconfig
		if err = nocalhost.UpdateProfileV2(app.NameSpace, app.Name, app.profileV2); err != nil {
			return nil, err
		}
	}

	if initClient {
		if app.client, err = clientgoutils.NewClientGoUtils(app.KubeConfig, app.NameSpace); err != nil {
			return nil, err
		}
	}

	return app, nil
}

func (a *Application) GetProfile() (*profile.AppProfileV2, error) {
	return nocalhost.GetProfileV2(a.NameSpace, a.Name)
}

func (a *Application) SaveProfile(p *profile.AppProfileV2) error {
	return nocalhost.UpdateProfileV2(a.NameSpace, a.Name, p)
}

func (a *Application) LoadConfigFromLocalV2() (*profile.NocalHostAppConfigV2, error) {

	isV2, err := a.checkIfAppConfigIsV2()
	if err != nil {
		return nil, err
	}

	if !isV2 {
		log.Log("Upgrade config V1 to V2 ...")
		err = a.UpgradeAppConfigV1ToV2()
		if err != nil {
			return nil, err
		}
	}

	config := &profile.NocalHostAppConfigV2{}
	rbytes, err := ioutil.ReadFile(a.GetConfigV2Path())
	if err != nil {
		return nil, errors.New(fmt.Sprintf("fail to load configFile : %s", a.GetConfigV2Path()))
	}
	if err = yaml.Unmarshal(rbytes, config); err != nil {
<<<<<<< HEAD
		return nil, errors.Wrap(err, "")
=======
		re, _ := regexp.Compile("remoteDebugPort: \"[0-9]*\"")
		rep := re.ReplaceAllString(string(rbytes), "")
		//log.Infof("zzzz %s", rep)
		err = yaml.Unmarshal([]byte(rep), config)
		return errors.Wrap(err, "")
>>>>>>> 419d6b5f
	}

	return config, nil
}

type HelmFlags struct {
	Debug    bool
	Wait     bool
	Set      []string
	Values   string
	Chart    string
	RepoName string
	RepoUrl  string
	Version  string
}

func (a *Application) IsAnyServiceInDevMode() bool {
	appProfile, _ := a.GetProfile()
	for _, svc := range appProfile.SvcProfile {
		if svc.Developing {
			return true
		}
	}
	return false
}

// Deprecated
//func (a *Application) GetSvcConfigV2(svcName string) *profile.ServiceConfigV2 {
//	for _, config := range a.appMeta.Config.ApplicationConfig.ServiceConfigs {
//		if config.Name == svcName {
//			return config
//		}
//	}
//	return nil
//}

func (a *Application) GetApplicationConfigV2() *profile.ApplicationConfig {
	return a.appMeta.Config.ApplicationConfig
}

func (a *Application) SaveSvcProfileV2(svcName string, config *profile.ServiceConfigV2) error {

	profileV2, err := profile.NewAppProfileV2ForUpdate(a.NameSpace, a.Name)
	if err != nil {
		return err
	}
	defer profileV2.CloseDb()

	svcPro := profileV2.FetchSvcProfileV2FromProfile(svcName)
	if svcPro != nil {
		config.Name = svcName
		svcPro.ServiceConfigV2 = config
	} else {
		config.Name = svcName
		svcPro = &profile.SvcProfileV2{
			ServiceConfigV2: config,
			ActualName:      svcName,
		}
		profileV2.SvcProfile = append(profileV2.SvcProfile, svcPro)
	}

	return profileV2.Save()
}

func (a *Application) GetAppProfileV2() *profile.ApplicationConfig {
	//a.LoadAppProfileV2()
	profileV2, _ := a.GetProfile()
	return &profile.ApplicationConfig{
		ResourcePath: profileV2.ResourcePath,
		IgnoredPath:  profileV2.IgnoredPath,
		PreInstall:   profileV2.PreInstall,
		Env:          profileV2.Env,
		EnvFrom:      profileV2.EnvFrom,
	}
}

func (a *Application) SaveAppProfileV2(config *profile.ApplicationConfig) error {
	profileV2, err := profile.NewAppProfileV2ForUpdate(a.NameSpace, a.Name)
	if err != nil {
		return err
	}
	defer profileV2.CloseDb()

	//a.AppProfileV2.ResourcePath = config.ResourcePath
	//a.AppProfileV2.IgnoredPath = config.IgnoredPath
	//a.AppProfileV2.PreInstall = config.PreInstall
	//a.AppProfileV2.Env = config.Env
	//a.AppProfileV2.EnvFrom = config.EnvFrom

	profileV2.ResourcePath = config.ResourcePath
	profileV2.IgnoredPath = config.IgnoredPath
	profileV2.PreInstall = config.PreInstall
	profileV2.Env = config.Env
	profileV2.EnvFrom = config.EnvFrom

	return profileV2.Save()
}

func (a *Application) RollBack(svcName string, reset bool) error {
	clientUtils := a.client
	//clientUtils.deployment

	dep, err := clientUtils.GetDeployment(svcName)
	if err != nil {
		return err
	}

	rss, err := clientUtils.GetSortedReplicaSetsByDeployment(svcName)
	if err != nil {
		log.WarnE(err, "Failed to get rs list")
		return err
	}

	// Find previous replicaSet
	if len(rss) < 2 {
		log.Warn("No history to roll back")
		return nil
	}

	var r *v1.ReplicaSet
	var originalPodReplicas *int32
	for _, rs := range rss {
		if rs.Annotations == nil {
			continue
		}
		// Mark the original revision
		if rs.Annotations[DevImageRevisionAnnotationKey] == DevImageRevisionAnnotationValue {
			r = rs
			if rs.Annotations[DevImageOriginalPodReplicasAnnotationKey] != "" {
				podReplicas, _ := strconv.Atoi(rs.Annotations[DevImageOriginalPodReplicasAnnotationKey])
				podReplicas32 := int32(podReplicas)
				originalPodReplicas = &podReplicas32
			}
		}
	}
	if r == nil {
		if !reset {
			return errors.New("Failed to find the proper revision to rollback")
		} else {
			r = rss[0]
		}
	}

	dep.Spec.Template = r.Spec.Template
	if originalPodReplicas != nil {
		dep.Spec.Replicas = originalPodReplicas
	}

	//spinner := utils.NewSpinner(" Rolling container's revision back...")
	//spinner.Start()
	//dep, err = clientUtils.UpdateDeployment(dep, true)
	log.Info(" Deleting current revision...")
	err = clientUtils.DeleteDeployment(dep.Name, false)
	if err != nil {
		return err
	}

	log.Info(" Recreating original revision...")
	dep.ResourceVersion = ""
	if len(dep.Annotations) == 0 {
		dep.Annotations = make(map[string]string, 0)
	}
	dep.Annotations["nocalhost-dep-ignore"] = "true"

	// Add labels and annotations
	if dep.Labels == nil {
		dep.Labels = make(map[string]string, 0)
	}
	dep.Labels[AppManagedByLabel] = AppManagedByNocalhost

	if dep.Annotations == nil {
		dep.Annotations = make(map[string]string, 0)
	}
	dep.Annotations[NocalhostApplicationName] = a.Name
	dep.Annotations[NocalhostApplicationNamespace] = a.NameSpace

	_, err = clientUtils.CreateDeployment(dep)
	if err != nil {
		if strings.Contains(err.Error(), "initContainers") && strings.Contains(err.Error(), "Duplicate") {
			log.Warn("[Warning] Nocalhost-dep needs to update")
		}
		return err
	}

	//spinner.Stop()
	//if err != nil {
	//	coloredoutput.Fail("Failed to roll revision back")
	//} else {
	//	coloredoutput.Success("Workload has been rollback")
	//}

	return err
}

type PortForwardOptions struct {
	Pid         int      `json:"pid" yaml:"pid"`
	DevPort     []string // 8080:8080 or :8080 means random localPort
	PodName     string   // directly port-forward pod
	ServiceType string   // service type such deployment
	Way         string   // port-forward way, value is manual or devPorts
	RunAsDaemon bool
	Forward     bool
}

type PortForwardEndOptions struct {
	Port string // 8080:8080
}

func (a *Application) CheckIfSvcExist(name string, svcType SvcType) (bool, error) {
	switch svcType {
	case Deployment:
		//ctx, _ := context.WithTimeout(context.TODO(), DefaultClientGoTimeOut)
		dep, err := a.client.GetDeployment(name)
		if err != nil {
			return false, errors.Wrap(err, "")
		}
		if dep == nil {
			return false, nil
		} else {
			return true, nil
		}
	case StatefulSet:
		dep, err := a.client.GetStatefulSet(name)
		if err != nil {
			return false, errors.Wrap(err, "")
		}
		if dep == nil {
			return false, nil
		} else {
			return true, nil
		}
	case DaemonSet:
		dep, err := a.client.GetDaemonSet(name)
		if err != nil {
			return false, errors.Wrap(err, "")
		}
		if dep == nil {
			return false, nil
		} else {
			return true, nil
		}
	case Job:
		dep, err := a.client.GetJobs(name)
		if err != nil {
			return false, errors.Wrap(err, "")
		}
		if dep == nil {
			return false, nil
		} else {
			return true, nil
		}
	case CronJob:
		dep, err := a.client.GetCronJobs(name)
		if err != nil {
			return false, errors.Wrap(err, "")
		}
		if dep == nil {
			return false, nil
		} else {
			return true, nil
		}
	default:
		return false, errors.New("unsupported svc type")
	}
}

func isContainerReadyAndRunning(containerName string, pod *corev1.Pod) bool {
	if len(pod.Status.ContainerStatuses) == 0 {
		return false
	}
	for _, status := range pod.Status.ContainerStatuses {
		if status.Name == containerName && status.Ready && status.State.Running != nil {
			return true
		}
	}
	return false
}

func (a *Application) GetConfigFile() (string, error) {
	configFile, err := ioutil.ReadFile(a.GetConfigPath())
	if err == nil {
		return string(configFile), err
	}
	return "", err
}

func (a *Application) GetDescription() string {
	appProfile, _ := a.GetProfile()
	desc := ""
	if appProfile != nil {
		meta, err := nocalhost.GetApplicationMeta(a.Name, a.NameSpace, a.KubeConfig)
		if err != nil {
			log.LogE(err)
			return ""
		}
		appProfile.Installed = meta.IsInstalled()
		for _, svcProfile := range appProfile.SvcProfile {
			svcProfile.Developing = meta.CheckIfDeploymentDeveloping(svcProfile.ActualName)
		}
		bytes, err := yaml.Marshal(appProfile)
		if err == nil {
			desc = string(bytes)
		}
	}
	return desc
}

func (a *Application) GetSvcDescription(svcName string) string {
	appProfile, _ := a.GetProfile()
	desc := ""
	profile := appProfile.FetchSvcProfileV2FromProfile(svcName)
	if profile != nil {
		profile.Developing = a.appMeta.CheckIfDeploymentDeveloping(svcName)
		bytes, err := yaml.Marshal(profile)
		if err == nil {
			desc = string(bytes)
		}
	}
	return desc
}

func (a *Application) ListContainersByDeployment(depName string) ([]corev1.Container, error) {
	pods, err := a.client.ListPodsByDeployment(depName)
	if err != nil {
		return nil, err
	}
	if pods == nil || len(pods.Items) == 0 {
		return nil, errors.New("No pod found in deployment ???")
	}
	return pods.Items[0].Spec.Containers, nil
}

// Role: If set to "SYNC", means it is a pf used for syncthing
func (a *Application) PortForward(deployment, podName string, localPort, remotePort int, role string) error {

	//if isAvailable := ports.IsTCP4PortAvailable("0.0.0.0", localPort); isAvailable {
	//	log.Infof("Port %d is available", localPort)
	//} else {
	//	return errors.New(fmt.Sprintf("Port %d is unavailable", localPort))
	//}

	isAdmin := utils.IsSudoUser()
	client, err := daemon_client.NewDaemonClient(isAdmin)
	if err != nil {
		return err
	}
	nhResource := &model.NocalHostResource{
		NameSpace:   a.NameSpace,
		Application: a.Name,
		Service:     deployment,
		PodName:     podName,
	}

	if err = client.SendStartPortForwardCommand(nhResource, localPort, remotePort, role); err != nil {
		return err
	} else {
		log.Infof("Port-forward %d:%d has been started", localPort, remotePort)
		return a.SetPortForwardedStatus(deployment, true) //  todo: move port-forward start
	}
}

func (a *Application) CheckPidPortStatus(ctx context.Context, deployment string, sLocalPort, sRemotePort int, lock *sync.Mutex) {
	for {
		select {
		case <-ctx.Done():
			log.Info("Stop Checking port status")
			//_ = a.UpdatePortForwardStatus(deployment, sLocalPort, sRemotePort, portStatus, "Stopping")
			return
		default:
			portStatus := port_forward.PidPortStatus(os.Getpid(), sLocalPort)
			log.Infof("Checking Port %d:%d's status: %s", sLocalPort, sRemotePort, portStatus)
			lock.Lock()
			_ = a.UpdatePortForwardStatus(deployment, sLocalPort, sRemotePort, portStatus, "Check Pid")
			lock.Unlock()
			//}
			<-time.After(2 * time.Minute)
		}
	}
}

func (a *Application) SendPortForwardTCPHeartBeat(addressWithPort string) error {
	conn, err := net.Dial("tcp", addressWithPort)
	if err != nil || conn == nil {
		return errors.New(fmt.Sprintf("connect port-forward heartbeat address fail, %s", addressWithPort))
	}
	// GET /heartbeat HTTP/1.1
	_, err = conn.Write([]byte("ping"))
	return errors.Wrap(err, "send port-forward heartbeat fail")
}

func (a *Application) GetBackgroundSyncPortForwardPid(deployment string, isTrunc bool) (int, string, error) {
	f, err := ioutil.ReadFile(a.GetApplicationBackGroundPortForwardPidFile(deployment))
	if err != nil {
		return 0, a.GetApplicationBackGroundPortForwardPidFile(deployment), err
	}
	port, err := strconv.Atoi(string(f))
	if err != nil {
		return 0, a.GetApplicationBackGroundPortForwardPidFile(deployment), err
	}
	if isTrunc {
		_ = a.SetPidFileEmpty(a.GetApplicationBackGroundPortForwardPidFile(deployment))
	}
	return port, a.GetApplicationBackGroundPortForwardPidFile(deployment), nil
}

func (a *Application) GetBackgroundSyncThingPid(deployment string, isTrunc bool) (int, string, error) {
	f, err := ioutil.ReadFile(a.GetApplicationSyncThingPidFile(deployment))
	if err != nil {
		return 0, a.GetApplicationSyncThingPidFile(deployment), err
	}
	port, err := strconv.Atoi(string(f))
	if err != nil {
		return 0, a.GetApplicationSyncThingPidFile(deployment), err
	}
	if isTrunc {
		_ = a.SetPidFileEmpty(a.GetApplicationBackGroundPortForwardPidFile(deployment))
	}
	return port, a.GetApplicationSyncThingPidFile(deployment), nil
}

func (a *Application) GetBackgroundOnlyPortForwardPid(deployment string, isTrunc bool) (int, string, error) {
	f, err := ioutil.ReadFile(a.GetApplicationOnlyPortForwardPidFile(deployment))
	if err != nil {
		return 0, a.GetApplicationOnlyPortForwardPidFile(deployment), err
	}
	port, err := strconv.Atoi(string(f))
	if err != nil {
		return 0, a.GetApplicationOnlyPortForwardPidFile(deployment), err
	}
	if isTrunc {
		_ = a.SetPidFileEmpty(a.GetApplicationBackGroundPortForwardPidFile(deployment))
	}
	return port, a.GetApplicationOnlyPortForwardPidFile(deployment), nil
}

func (a *Application) WriteBackgroundSyncPortForwardPidFile(deployment string, pid int) error {
	file, err := os.OpenFile(a.GetApplicationBackGroundPortForwardPidFile(deployment), os.O_WRONLY|os.O_CREATE, 0666)
	if err != nil {
		return errors.New("fail open application file sync background port-forward pid file")
	}
	defer file.Close()
	sPid := strconv.Itoa(pid)
	_, err = file.Write([]byte(sPid))
	return errors.Wrap(err, "")
}

func (a *Application) GetSyncthingLocalDirFromProfileSaveByDevStart(svcName string, options *DevStartOptions) (*DevStartOptions, error) {
	appProfile, _ := a.GetProfile()
	svcProfile := appProfile.FetchSvcProfileV2FromProfile(svcName)
	if svcProfile == nil {
		return options, errors.New("get " + svcName + " profile fail, please reinstall application")
	}
	options.LocalSyncDir = svcProfile.LocalAbsoluteSyncDirFromDevStartPlugin
	return options, nil
}

func (a *Application) GetPodsFromDeployment(deployment string) (*corev1.PodList, error) {
	return a.client.ListPodsByDeployment(deployment)
}

func (a *Application) GetDefaultPodName(ctx context.Context, svc string, t SvcType) (string, error) {
	var (
		podList *corev1.PodList
		err     error
	)
	for {
		select {
		case <-ctx.Done():
			return "", errors.New(fmt.Sprintf("Fail to get %s' pod", svc))
		default:
			switch t {
			case Deployment:
				podList, err = a.GetPodsFromDeployment(svc)
				if err != nil {
					return "", err
				}
			case StatefulSet:
				podList, err = a.GetClient().ListPodsByStatefulSet(svc)
				if err != nil {
					return "", err
				}
			default:
				return "", errors.New(fmt.Sprintf("Service type %s not support", t))
			}
		}
		if podList == nil || len(podList.Items) == 0 {
			log.Infof("Pod of %s has not been ready, waiting for it...", svc)
			time.Sleep(time.Second)
		} else {
			return podList.Items[0].Name, nil
		}
	}
}

func (a *Application) GetNocalhostDevContainerPod(deployment string) (string, error) {
	checkPodsList, err := a.GetPodsFromDeployment(deployment)
	if err != nil {
		return "", err
	}
	found := false
	for _, pod := range checkPodsList.Items {
		if pod.Status.Phase == "Running" {
			for _, container := range pod.Spec.Containers {
				if container.Name == DefaultNocalhostSideCarName {
					found = true
					break
				}
			}
			if found {
				return pod.Name, nil
			}
		}
	}
	return "", errors.New("dev container not found")
}

func (a *Application) PortForwardAPod(req clientgoutils.PortForwardAPodRequest) error {
	return a.client.PortForwardAPod(req)
}

// set pid file empty
func (a *Application) SetPidFileEmpty(filePath string) error {
	return os.Remove(filePath)
}

func (a *Application) CleanUpTmpResources() error {
	log.Log("Clean up tmp resources...")
	return errors.Wrap(os.RemoveAll(a.ResourceTmpDir), fmt.Sprintf("fail to remove resources dir %s", a.ResourceTmpDir))
}

func (a *Application) CleanupResources() error {
	log.Info("Remove resource files...")
	homeDir := a.GetHomeDir()
	return errors.Wrap(os.RemoveAll(homeDir), fmt.Sprintf("fail to remove resources dir %s", homeDir))
}

func (a *Application) Uninstall() error {
	return a.appMeta.Uninstall()
}<|MERGE_RESOLUTION|>--- conflicted
+++ resolved
@@ -204,15 +204,11 @@
 		return nil, errors.New(fmt.Sprintf("fail to load configFile : %s", a.GetConfigV2Path()))
 	}
 	if err = yaml.Unmarshal(rbytes, config); err != nil {
-<<<<<<< HEAD
-		return nil, errors.Wrap(err, "")
-=======
 		re, _ := regexp.Compile("remoteDebugPort: \"[0-9]*\"")
 		rep := re.ReplaceAllString(string(rbytes), "")
 		//log.Infof("zzzz %s", rep)
 		err = yaml.Unmarshal([]byte(rep), config)
-		return errors.Wrap(err, "")
->>>>>>> 419d6b5f
+		return nil, errors.Wrap(err, "")
 	}
 
 	return config, nil
