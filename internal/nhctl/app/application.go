/*
Copyright 2020 The Nocalhost Authors.
Licensed under the Apache License, Version 2.0 (the "License");
you may not use this file except in compliance with the License.
You may obtain a copy of the License at
    http://www.apache.org/licenses/LICENSE-2.0
Unless required by applicable law or agreed to in writing, software
distributed under the License is distributed on an "AS IS" BASIS,
WITHOUT WARRANTIES OR CONDITIONS OF ANY KIND, either express or implied.
See the License for the specific language governing permissions and
limitations under the License.
*/

package app

import (
	"context"
	"fmt"
	"io/ioutil"
	"net"
	"nocalhost/internal/nhctl/syncthing/daemon"
	"nocalhost/internal/nhctl/syncthing/ports"
	"os"
	"runtime"
	"strconv"
	"strings"
	"sync"
	"time"

	"gopkg.in/yaml.v3"
	v1 "k8s.io/api/apps/v1"
	corev1 "k8s.io/api/core/v1"
	metav1 "k8s.io/apimachinery/pkg/apis/meta/v1"
	"k8s.io/cli-runtime/pkg/genericclioptions"

	port_forward "nocalhost/internal/nhctl/port-forward"
	"nocalhost/pkg/nhctl/clientgoutils"
	"nocalhost/pkg/nhctl/log"

	"github.com/pkg/errors"
)

type AppType string

const (
	Helm          AppType = "helmGit"
	HelmRepo      AppType = "helmRepo"
	Manifest      AppType = "rawManifest"
	ManifestLocal AppType = "rawManifestLocal"
	HelmLocal     AppType = "helmLocal"
)

type Application struct {
	Name string
	//config   *NocalHostAppConfig //  this should not be nil
	configV2 *NocalHostAppConfigV2
	//AppProfile               *AppProfile // runtime info, this will not be nil
	AppProfileV2             *AppProfileV2
	client                   *clientgoutils.ClientGoUtils
	sortedPreInstallManifest []string // for pre install
	installManifest          []string // for install

	// for upgrade
	upgradeSortedPreInstallManifest []string
	upgradeInstallManifest          []string
}

type SvcDependency struct {
	Name string   `json:"name" yaml:"name"`
	Type string   `json:"type" yaml:"type"`
	Jobs []string `json:"jobs" yaml:"jobs,omitempty"`
	Pods []string `json:"pods" yaml:"pods,omitempty"`
}

func NewApplication(name string) (*Application, error) {
	app := &Application{
		Name: name,
	}

	err := app.LoadConfigV2()
	if err != nil {
		return nil, err
	}

	err = app.LoadAppProfileV2()
	if err != nil {
		return nil, err
	}

	if len(app.AppProfileV2.PreInstall) == 0 && len(app.configV2.ApplicationConfig.PreInstall) > 0 {
		app.AppProfileV2.PreInstall = app.configV2.ApplicationConfig.PreInstall
		_ = app.SaveProfile()
	}

	app.client, err = clientgoutils.NewClientGoUtils(app.GetKubeconfig(), app.GetNamespace())
	if err != nil {
		return nil, err
	}

	app.convertDevPortForwardList()

	return app, nil
}

func (a *Application) ReadBeforeWriteProfile() error {
	return a.LoadAppProfileV2()
}

func (a *Application) LoadConfigV2() error {

	isV2, err := a.checkIfAppConfigIsV2()
	if err != nil {
		return err
	}

	if !isV2 {
		log.Info("Upgrade config V1 to V2 ...")
		err = a.UpgradeAppConfigV1ToV2()
		if err != nil {
			return err
		}
	}

	config := &NocalHostAppConfigV2{}
	if _, err := os.Stat(a.GetConfigV2Path()); err != nil {
		if os.IsNotExist(err) {
			a.configV2 = config
			return nil
		} else {
			return errors.Wrap(err, "fail to load configs")
		}
	}
	rbytes, err := ioutil.ReadFile(a.GetConfigV2Path())
	if err != nil {
		return errors.New(fmt.Sprintf("fail to load configFile : %s", a.GetConfigV2Path()))
	}
	err = yaml.Unmarshal(rbytes, config)
	if err != nil {
		return errors.Wrap(err, "")
	}
	a.configV2 = config
	return nil
}

func (a *Application) SaveProfile() error {

	v2Bytes, err := yaml.Marshal(a.AppProfileV2)
	if err != nil {
		return errors.Wrap(err, "")
	}

<<<<<<< HEAD
	//err = ioutil.WriteFile(a.getProfileV2Path(), v2Bytes, 0644)
=======
	err = ioutil.WriteFile(a.getProfileV2Path(), v2Bytes, 0644)
>>>>>>> 61541517
	//if err != nil {
	//	errors.Wrap(err, "")
	//}

<<<<<<< HEAD
	f, _ := os.OpenFile(a.getProfileV2Path(), os.O_RDWR|os.O_TRUNC, 0644)
	defer f.Close()
	//err = f.Sync()

	_, err = f.Write(v2Bytes)
	if err != nil {
		return errors.Wrap(err, "")
	}
	err = f.Sync()

	//bw := bufio.NewWriter(f)
	//_, err = bw.Write(v2Bytes)
	//if err != nil {
	//	return errors.Wrap(err, "")
	//}
	//err = bw.Flush()
=======
	//f, _ := os.OpenFile(a.getProfileV2Path(), os.O_RDWR, 0644)
	//err = f.Sync()
>>>>>>> 61541517
	return errors.Wrap(err, "")
}

type HelmFlags struct {
	Debug    bool
	Wait     bool
	Set      []string
	Values   string
	Chart    string
	RepoName string
	RepoUrl  string
	Version  string
}

// if a file is a preInstall/postInstall, it should be ignored in installing
func (a *Application) ignoredInInstall(manifest string) bool {
	for _, pre := range a.sortedPreInstallManifest {
		if pre == manifest {
			return true
		}
	}
	return false
}

func (a *Application) uninstallManifestRecursively() error {
	//a.loadInstallManifest()

	if len(a.installManifest) > 0 {
		err := a.client.ApplyForDelete(a.installManifest, true)
		if err != nil {
			log.WarnE(err, "Error occurs when cleaning resources")
			return err
		}
	} else {
		log.Warn("nothing need to be uninstalled ??")
	}
	return nil
}

func (a *Application) cleanPreInstall() {
	//a.loadSortedPreInstallManifest()
	if len(a.sortedPreInstallManifest) > 0 {
		log.Debug("Cleaning up pre-install jobs...")
		err := a.client.ApplyForDelete(a.sortedPreInstallManifest, true)
		if err != nil {
			log.Warnf("error occurs when cleaning pre install resources : %s\n", err.Error())
		}
	} else {
		log.Debug("No pre-install job needs to clean up")
	}
}

func (a *Application) IsAnyServiceInDevMode() bool {
	for _, svc := range a.AppProfileV2.SvcProfile {
		if svc.Developing {
			return true
		}
	}
	return false
}

//func (a *Application) GetSvcConfig(svcName string) *ServiceDevOptions {
//	a.LoadConfig() // get the latest config
//	if a.config == nil {
//		return nil
//	}
//	for _, config := range a.config.SvcConfigs {
//		if config.Name == svcName {
//			return config
//		}
//	}
//	return nil
//}

func (a *Application) GetSvcConfigV2(svcName string) *ServiceConfigV2 {
	a.LoadConfigV2() // get the latest config
	if a.configV2 == nil {
		return nil
	}
	for _, config := range a.configV2.ApplicationConfig.ServiceConfigs {
		if config.Name == svcName {
			return config
		}
	}
	return nil
}

func (a *Application) GetApplicationConfigV2() *ApplicationConfig {
	a.LoadConfigV2() // get the latest config
	if a.configV2 == nil {
		return nil
	}
	return a.configV2.ApplicationConfig
}

//func (a *Application) SaveSvcProfile(svcName string, config *ServiceDevOptions) error {
//
//	svcPro := a.GetSvcProfile(svcName)
//	if svcPro != nil {
//		config.Name = svcName
//		svcPro.ServiceDevOptions = config
//	} else {
//		config.Name = svcName
//		svcPro = &SvcProfile{
//			ServiceDevOptions: config,
//			ActualName:        svcName,
//		}
//		a.AppProfile.SvcProfile = append(a.AppProfile.SvcProfile, svcPro)
//	}
//
//	return a.SaveProfile()
//}

func (a *Application) SaveSvcProfileV2(svcName string, config *ServiceConfigV2) error {

	svcPro := a.GetSvcProfileV2(svcName)
	if svcPro != nil {
		config.Name = svcName
		svcPro.ServiceConfigV2 = config
	} else {
		config.Name = svcName
		svcPro = &SvcProfileV2{
			ServiceConfigV2: config,
			ActualName:      svcName,
		}
		a.AppProfileV2.SvcProfile = append(a.AppProfileV2.SvcProfile, svcPro)
	}

	return a.SaveProfile()
}

func (a *Application) RollBack(ctx context.Context, svcName string, reset bool) error {
	clientUtils := a.client
	//clientUtils.deployment

	dep, err := clientUtils.GetDeployment(svcName)
	if err != nil {
		return err
	}

	rss, err := clientUtils.GetSortedReplicaSetsByDeployment(svcName)
	if err != nil {
		log.WarnE(err, "Failed to get rs list")
		return err
	}

	// Find previous replicaSet
	if len(rss) < 2 {
		log.Warn("No history to roll back")
		return nil
	}

	var r *v1.ReplicaSet
	var originalPodReplicas *int32
	for _, rs := range rss {
		if rs.Annotations == nil {
			continue
		}
		// Mark the original revision
		if rs.Annotations[DevImageRevisionAnnotationKey] == DevImageRevisionAnnotationValue {
			r = rs
			if rs.Annotations[DevImageOriginalPodReplicasAnnotationKey] != "" {
				podReplicas, _ := strconv.Atoi(rs.Annotations[DevImageOriginalPodReplicasAnnotationKey])
				podReplicas32 := int32(podReplicas)
				originalPodReplicas = &podReplicas32
			}
		}
	}
	if r == nil {
		if !reset {
			return errors.New("Failed to find the proper revision to rollback")
		} else {
			r = rss[0]
		}
	}

	dep.Spec.Template = r.Spec.Template
	if originalPodReplicas != nil {
		dep.Spec.Replicas = originalPodReplicas
	}

	//spinner := utils.NewSpinner(" Rolling container's revision back...")
	//spinner.Start()
	//dep, err = clientUtils.UpdateDeployment(dep, true)
	log.Info(" Deleting current revision...")
	err = clientUtils.DeleteDeployment(dep.Name, true) // todo: wait for pod to terminate
	if err != nil {
		return err
	}

	log.Info(" Recreating original revision...")
	dep.ResourceVersion = ""
	if len(dep.Annotations) == 0 {
		dep.Annotations = make(map[string]string, 0)
	}
	dep.Annotations["nocalhost-dep-ignore"] = "true"
	_, err = clientUtils.CreateDeployment(dep)
	if err != nil {
		if strings.Contains(err.Error(), "initContainers") && strings.Contains(err.Error(), "Duplicate") {
			log.Warn("[Warning] Nocalhost-dep needs to update")
		}
		return err
	}

	//spinner.Stop()
	//if err != nil {
	//	coloredoutput.Fail("Failed to roll revision back")
	//} else {
	//	coloredoutput.Success("Workload has been rollback")
	//}

	return err
}

type PortForwardOptions struct {
	Pid         int      `json:"pid" yaml:"pid"`
	DevPort     []string // 8080:8080 or :8080 means random localPort
	PodName     string   // directly port-forward pod
	ServiceType string   // service type such deployment
	Way         string   // port-forward way, value is manual or devPorts
	RunAsDaemon bool
	Forward     bool
}

type PortForwardEndOptions struct {
	Port string // 8080:8080
}

func (a *Application) CheckIfSvcExist(name string, svcType SvcType) (bool, error) {
	switch svcType {
	case Deployment:
		//ctx, _ := context.WithTimeout(context.TODO(), DefaultClientGoTimeOut)
		dep, err := a.client.GetDeployment(name)
		if err != nil {
			return false, errors.Wrap(err, "")
		}
		if dep == nil {
			return false, nil
		} else {
			return true, nil
		}
	case StatefulSet:
		dep, err := a.client.GetStatefulSet(name)
		if err != nil {
			return false, errors.Wrap(err, "")
		}
		if dep == nil {
			return false, nil
		} else {
			return true, nil
		}
	case DaemonSet:
		dep, err := a.client.GetDaemonSet(name)
		if err != nil {
			return false, errors.Wrap(err, "")
		}
		if dep == nil {
			return false, nil
		} else {
			return true, nil
		}
	case Job:
		dep, err := a.client.GetJobs(name)
		if err != nil {
			return false, errors.Wrap(err, "")
		}
		if dep == nil {
			return false, nil
		} else {
			return true, nil
		}
	case CronJob:
		dep, err := a.client.GetCronJobs(name)
		if err != nil {
			return false, errors.Wrap(err, "")
		}
		if dep == nil {
			return false, nil
		} else {
			return true, nil
		}
	default:
		return false, errors.New("unsupported svc type")
	}
}

func isContainerReadyAndRunning(containerName string, pod *corev1.Pod) bool {
	if len(pod.Status.ContainerStatuses) == 0 {
		return false
	}
	for _, status := range pod.Status.ContainerStatuses {
		if status.Name == containerName && status.Ready && status.State.Running != nil {
			return true
		}
	}
	return false
}

func (a *Application) GetConfigFile() (string, error) {
	configFile, err := ioutil.ReadFile(a.GetConfigPath())
	if err == nil {
		return string(configFile), err
	}
	return "", err
}

func (a *Application) GetDescription() string {
	desc := ""
	if a.AppProfileV2 != nil {
		bytes, err := yaml.Marshal(a.AppProfileV2)
		if err == nil {
			desc = string(bytes)
		}
	}
	return desc
}

func (a *Application) GetSvcDescription(svcName string) string {
	desc := ""
	profile := a.GetSvcProfileV2(svcName)
	if profile != nil {
		bytes, err := yaml.Marshal(profile)
		if err == nil {
			desc = string(bytes)
		}
	}
	return desc
}

func (a *Application) FixPortForwardOSArgs(localPort, remotePort []int) {
	var newArg []string
	for _, v := range os.Args {
		match := false
		for key, vv := range remotePort {
			if v == "-p" || v == fmt.Sprintf(":%d", vv) || v == fmt.Sprintf("%d:%d", localPort[key], vv) {
				match = true
			}
		}
		if !match {
			newArg = append(newArg, v)
		}
	}
	for k, v := range localPort {
		newArg = append(newArg, "-p", fmt.Sprintf("%d:%d", v, remotePort[k]))
	}
	os.Args = newArg
}

// for background port-forward
func (a *Application) PortForwardInBackGround(listenAddress []string, deployment, podName string, localPorts, remotePorts []int, way string, forwardActually bool) {
	if len(localPorts) != len(remotePorts) {
		log.Fatalf("dev port forward fail, please check you devPort in config\n")
	}

	if !forwardActually {
		if way == PortForwardDevPorts {
			// AppendDevPortManual
			// if from devPorts, check previously port-forward and add to port-forward list
			portForwardList := a.GetSvcProfileV2(deployment).DevPortForwardList
			for _, v := range portForwardList {
				exist := false
				for _, vv := range localPorts {
					if vv == v.LocalPort {
						exist = true
					}
				}
				if !exist {
					localPorts = append(localPorts, v.LocalPort)
					remotePorts = append(remotePorts, v.RemotePort)
					a.EndDevPortForward(deployment, v.LocalPort, v.RemotePort)
					os.Args = append(os.Args, "-p", fmt.Sprintf("%d:%d", v.LocalPort, v.RemotePort))
				}
			}
		}

		for _, sLocalPort := range localPorts {
			isAvailable := ports.IsTCP4PortAvailable("0.0.0.0", sLocalPort)
			if isAvailable {
				log.Infof("Port %d is available", sLocalPort)
			} else {
				log.Fatalf("Port %d is unavailable", sLocalPort)
			}
		}

		for key, sLocalPort := range localPorts {
			a.EndDevPortForward(deployment, sLocalPort, remotePorts[key]) // kill existed port-forward
			devPort := &DevPortForward{
				LocalPort:  sLocalPort,
				RemotePort: remotePorts[key],
				Way:        way,
				Status:     "",
				Updated:    time.Now().Format("2006-01-02 15:04:05"),
			}
			a.AppendPortForward(deployment, devPort)
		}

		_ = a.SetPortForwardedStatus(deployment, true)

		os.Args = append(os.Args, "--forward", "true")
		_, err := daemon.Background(a.GetPortForwardLogFile(deployment), a.GetApplicationBackGroundOnlyPortForwardPidFile(deployment), true)
		if err != nil {
			log.Fatal("Failed to run port-forward background, please try again")
		}
	}

	// isDaemon == false
	var wg sync.WaitGroup
	wg.Add(len(localPorts))
	var lock sync.Mutex

	for key, sLocalPort := range localPorts {
		go func(lPort int, rPort int) {
			lock.Lock()
			_ = a.SetPortForwardPid(deployment, lPort, rPort, os.Getpid())
			lock.Unlock()
			for {
				// stopCh control the port forwarding lifecycle. When it gets closed the
				// port forward will terminate
				stopCh := make(chan struct{}, 1)
				// readyCh communicate when the port forward is ready to get traffic
				readyCh := make(chan struct{})
				endCh := make(chan struct{})

				// stream is used to tell the port forwarder where to place its output or
				// where to expect input if needed. For the port forwarding we just need
				// the output eventually
				stream := genericclioptions.IOStreams{
					In:     os.Stdin,
					Out:    os.Stdout,
					ErrOut: os.Stderr,
				}

				go func() {
					select {
					case <-readyCh:
						log.Info("Port forward is ready")
						go func() {
							a.CheckPidPortStatus(endCh, deployment, lPort, rPort, &lock)
						}()
						go func() {
							a.SendHeartBeat(endCh, listenAddress[0], lPort)
						}()
					}
				}()

				err := a.PortForwardAPod(clientgoutils.PortForwardAPodRequest{
					Listen: listenAddress,
					Pod: corev1.Pod{
						ObjectMeta: metav1.ObjectMeta{
							Name:      podName,
							Namespace: a.GetNamespace(),
						},
					},
					LocalPort: lPort,
					PodPort:   rPort,
					Streams:   stream,
					StopCh:    stopCh,
					ReadyCh:   readyCh,
				})
				if err != nil {
					if strings.Contains(err.Error(), "unable to listen on any of the requested ports") {
						log.Warnf("Unable to listen on port %d", lPort)
						lock.Lock()
						_ = a.UpdatePortForwardStatus(deployment, lPort, rPort, "DISCONNECTED", fmt.Sprintf("Unable to listen on port %d", lPort))
						lock.Unlock()
						wg.Done()
						return
					}
					log.WarnE(err, "Port-forward failed, reconnecting after 30 seconds...")
					close(endCh)
					lock.Lock()
					_ = a.UpdatePortForwardStatus(deployment, lPort, rPort, "RECONNECTING", "Port-forward failed, reconnecting after 30 seconds...")
					lock.Unlock()
					<-time.After(30 * time.Second)
				} else {
					log.Warn("Reconnecting after 30 seconds...")
					close(endCh)
					lock.Lock()
					_ = a.UpdatePortForwardStatus(deployment, lPort, rPort, "RECONNECTING", "Reconnecting after 30 seconds...")
					lock.Unlock()
					<-time.After(30 * time.Second)
				}
				log.Info("Reconnecting...")
			}
		}(sLocalPort, remotePorts[key])

		// sleep while
		time.Sleep(2 * time.Second)
	}

	wg.Wait()
	log.Info("Stop port forward")
}

func (a *Application) SendHeartBeat(stopCh chan struct{}, listenAddress string, sLocalPort int) {
	for {
		select {
		case <-stopCh:
			log.Infof("Stop sending heart beat to %d", sLocalPort)
			return
		default:
			<-time.After(30 * time.Second)
			log.Infof("try to send port-forward heartbeat to %d", sLocalPort)
			err := a.SendPortForwardTCPHeartBeat(fmt.Sprintf("%s:%v", listenAddress, sLocalPort))
			if err != nil {
				log.Info("send port-forward heartbeat with err %s", err.Error())
			}
		}
	}
}

func (a *Application) CheckPidPortStatus(stopCh chan struct{}, deployment string, sLocalPort, sRemotePort int, lock *sync.Mutex) {
	for {
		select {
		case <-stopCh:
			log.Info("Stop Checking port status")
			//_ = a.UpdatePortForwardStatus(deployment, sLocalPort, sRemotePort, portStatus, "Stopping")
			return
		default:
			portStatus := port_forward.PidPortStatus(os.Getpid(), sLocalPort)
			log.Infof("Checking Port %d:%d's status: %s", sLocalPort, sRemotePort, portStatus)
			currentStatus := ""
			for _, portForward := range a.GetSvcProfileV2(deployment).DevPortForwardList {
				if portForward.LocalPort == sLocalPort && portForward.RemotePort == sRemotePort {
					currentStatus = portForward.Status
					break
				}
			}
			if currentStatus != portStatus {
				lock.Lock()
				_ = a.UpdatePortForwardStatus(deployment, sLocalPort, sRemotePort, portStatus, "Check Pid")
				lock.Unlock()
			}
			<-time.After(2 * time.Minute)
		}
	}
}

func (a *Application) SendPortForwardTCPHeartBeat(addressWithPort string) error {
	conn, err := net.Dial("tcp", addressWithPort)

	if err != nil || conn == nil {
		log.Warnf("connect port-forward heartbeat address fail, %s", addressWithPort)
		return nil
	}
	// GET /heartbeat HTTP/1.1
	_, err = conn.Write([]byte("ping"))
	if err != nil {
		log.Warnf("send port-forward heartbeat fail, %s", err.Error())
	}
	return err
}

func (a *Application) GetMyBinName() string {
	if runtime.GOOS == "windows" {
		return "nhctl.exe"
	}
	return "nhctl"
}

func (a *Application) GetBackgroundSyncPortForwardPid(deployment string, isTrunc bool) (int, string, error) {
	f, err := ioutil.ReadFile(a.GetApplicationBackGroundPortForwardPidFile(deployment))
	if err != nil {
		return 0, a.GetApplicationBackGroundPortForwardPidFile(deployment), err
	}
	port, err := strconv.Atoi(string(f))
	if err != nil {
		return 0, a.GetApplicationBackGroundPortForwardPidFile(deployment), err
	}
	if isTrunc {
		_ = a.SetPidFileEmpty(a.GetApplicationBackGroundPortForwardPidFile(deployment))
	}
	return port, a.GetApplicationBackGroundPortForwardPidFile(deployment), nil
}

func (a *Application) GetBackgroundSyncThingPid(deployment string, isTrunc bool) (int, string, error) {
	f, err := ioutil.ReadFile(a.GetApplicationSyncThingPidFile(deployment))
	if err != nil {
		return 0, a.GetApplicationSyncThingPidFile(deployment), err
	}
	port, err := strconv.Atoi(string(f))
	if err != nil {
		return 0, a.GetApplicationSyncThingPidFile(deployment), err
	}
	if isTrunc {
		_ = a.SetPidFileEmpty(a.GetApplicationBackGroundPortForwardPidFile(deployment))
	}
	return port, a.GetApplicationSyncThingPidFile(deployment), nil
}

func (a *Application) GetBackgroundOnlyPortForwardPid(deployment string, isTrunc bool) (int, string, error) {
	f, err := ioutil.ReadFile(a.GetApplicationOnlyPortForwardPidFile(deployment))
	if err != nil {
		return 0, a.GetApplicationOnlyPortForwardPidFile(deployment), err
	}
	port, err := strconv.Atoi(string(f))
	if err != nil {
		return 0, a.GetApplicationOnlyPortForwardPidFile(deployment), err
	}
	if isTrunc {
		_ = a.SetPidFileEmpty(a.GetApplicationBackGroundPortForwardPidFile(deployment))
	}
	return port, a.GetApplicationOnlyPortForwardPidFile(deployment), nil
}

func (a *Application) WriteBackgroundSyncPortForwardPidFile(deployment string, pid int) error {
	file, err := os.OpenFile(a.GetApplicationBackGroundPortForwardPidFile(deployment), os.O_WRONLY|os.O_CREATE, 0666)
	if err != nil {
		return errors.New("fail open application file sync background port-forward pid file")
	}
	defer file.Close()
	sPid := strconv.Itoa(pid)
	_, err = file.Write([]byte(sPid))
	if err != nil {
		return err
	}
	return nil
}

func (a *Application) GetSyncthingLocalDirFromProfileSaveByDevStart(svcName string, options *DevStartOptions) (*DevStartOptions, error) {
	svcProfile := a.GetSvcProfileV2(svcName)
	if svcProfile == nil {
		return options, errors.New("get " + svcName + " profile fail, please reinstall application")
	}
	options.LocalSyncDir = svcProfile.LocalAbsoluteSyncDirFromDevStartPlugin
	return options, nil
}

func (a *Application) GetPodsFromDeployment(deployment string) (*corev1.PodList, error) {
	return a.client.ListPodsByDeployment(deployment)
}

func (a *Application) GetNocalhostDevContainerPod(deployment string) (podName string, err error) {
	checkPodsList, err := a.GetPodsFromDeployment(deployment)
	if err != nil {
		return "", err
	}
	found := false
	for _, pod := range checkPodsList.Items {
		if pod.Status.Phase == "Running" {
			for _, container := range pod.Spec.Containers {
				if container.Name == DefaultNocalhostSideCarName {
					found = true
					break
				}
			}
			if found {
				podName = pod.Name
				err = nil
				return
			}
		}
	}
	return "", errors.New("dev container not found")
}

func (a *Application) PortForwardAPod(req clientgoutils.PortForwardAPodRequest) error {
	return a.client.PortForwardAPod(req)
}

// set pid file empty
func (a *Application) SetPidFileEmpty(filePath string) error {
	return os.Remove(filePath)
}

func (a *Application) CleanupResources() error {
	log.Info("Remove resource files...")
	homeDir := a.GetHomeDir()
	err := os.RemoveAll(homeDir)
	if err != nil {
		return errors.New(fmt.Sprintf("fail to remove resources dir %s\n", homeDir))
	}
	return nil
}<|MERGE_RESOLUTION|>--- conflicted
+++ resolved
@@ -149,36 +149,8 @@
 		return errors.Wrap(err, "")
 	}
 
-<<<<<<< HEAD
-	//err = ioutil.WriteFile(a.getProfileV2Path(), v2Bytes, 0644)
-=======
+
 	err = ioutil.WriteFile(a.getProfileV2Path(), v2Bytes, 0644)
->>>>>>> 61541517
-	//if err != nil {
-	//	errors.Wrap(err, "")
-	//}
-
-<<<<<<< HEAD
-	f, _ := os.OpenFile(a.getProfileV2Path(), os.O_RDWR|os.O_TRUNC, 0644)
-	defer f.Close()
-	//err = f.Sync()
-
-	_, err = f.Write(v2Bytes)
-	if err != nil {
-		return errors.Wrap(err, "")
-	}
-	err = f.Sync()
-
-	//bw := bufio.NewWriter(f)
-	//_, err = bw.Write(v2Bytes)
-	//if err != nil {
-	//	return errors.Wrap(err, "")
-	//}
-	//err = bw.Flush()
-=======
-	//f, _ := os.OpenFile(a.getProfileV2Path(), os.O_RDWR, 0644)
-	//err = f.Sync()
->>>>>>> 61541517
 	return errors.Wrap(err, "")
 }
 
