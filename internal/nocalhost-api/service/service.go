--- conflicted
+++ resolved
@@ -478,13 +478,8 @@
 	return nil
 }
 
-<<<<<<< HEAD
-func createNamespaceINE(client *clientgo.GoClient, ns string) error {
+func CreateNamespaceINE(client *clientgo.GoClient, ns string) error {
 	if _, err := client.CreateNS(ns, map[string]string{}); err != nil && !k8serrors.IsAlreadyExists(err) {
-=======
-func CreateNamespaceINE(client *clientgo.GoClient, ns string) error {
-	if _, err := client.CreateNS(ns, ""); err != nil && !k8serrors.IsAlreadyExists(err) {
->>>>>>> 8a3b1ad5
 		return err
 	}
 	return nil
